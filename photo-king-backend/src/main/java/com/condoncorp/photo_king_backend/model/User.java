<<<<<<< HEAD
package com.condoncorp.photo_king_backend.model;


import com.fasterxml.jackson.annotation.JsonBackReference;
import com.fasterxml.jackson.annotation.JsonManagedReference;
import jakarta.persistence.*;
import org.hibernate.annotations.Cascade;
import org.hibernate.annotations.CascadeType;

import java.util.HashSet;
import java.util.Set;


@Entity
@Table(name = "user")
public class User {

    @Id
    @GeneratedValue(strategy = GenerationType.IDENTITY)
    private int id;

    @Column(unique = true, nullable = false, length = 20, name = "username")
    private String username;
    @Column(nullable = false, length = 128, name = "password")
    private String password;
    @Column(unique = true, nullable = false, length = 320, name = "email")
    private String email;
    @Column(unique = true, nullable = false, length = 20, name = "phone")
    private String phone;
    @Column(nullable = false, length = 20, name = "firstname")
    private String firstname;
    @Column(nullable = false, length = 20, name = "lastname")
    private String lastname;

    @JsonManagedReference
    @ManyToMany
    @JoinTable(
            name = "user_group",
            joinColumns = @JoinColumn(name = "user_id"),
            inverseJoinColumns = @JoinColumn(name = "group_id")
    )
    @Cascade(CascadeType.ALL)
    private Set<PhotoGroup> photoGroups = new HashSet<>();

    @JsonBackReference
    @ManyToMany
    @JoinTable(
            name = "friends_list",
            joinColumns = @JoinColumn(name = "user_id"),
            inverseJoinColumns = @JoinColumn(name = "friend_id")
    )
    @Cascade(CascadeType.ALL)
    private Set<User> friends = new HashSet<>();

    public User(String username, String password, String phone, String email, String lastname, String firstname) {
        this.username = username;
        this.password = password;
        this.phone = phone;
        this.email = email;
        this.lastname = lastname;
        this.firstname = firstname;
        this.photoGroups = new HashSet<>();
        this.friends = new HashSet<>();
    }


    public User() {}

    public int getId() {
        return id;
    }

    public void setId(int id) {
        this.id = id;
    }

    public String getUsername() {
        return username;
    }

    public void setUsername(String username) {
        this.username = username;
    }

    public String getPassword() {
        return password;
    }

    public void setPassword(String password) {
        this.password = password;
    }

    public String getEmail() {
        return email;
    }

    public void setEmail(String email) {
        this.email = email;
    }

    public String getPhone() {
        return phone;
    }

    public void setPhone(String phone) {
        this.phone = phone;
    }

    public String getFirstname() {
        return firstname;
    }

    public void setFirstname(String firstname) {
        this.firstname = firstname;
    }

    public String getLastname() {
        return lastname;
    }

    public void setLastname(String lastname) {
        this.lastname = lastname;
    }

    public Set<PhotoGroup> getPhotoGroups() {
        return photoGroups;
    }

    public void setPhotoGroups(Set<PhotoGroup> photoGroups) {
        this.photoGroups = photoGroups;
    }

    public Set<User> getFriends() {
        return friends;
    }

    public void setFriends(Set<User> friends) {
        this.friends = friends;
    }

    public void addFriend(User friend) {
        this.friends.add(friend);
        friend.getFriends().add(this);
    }

    public void removeFriend(User friend) {
        this.friends.remove(friend);
        friend.getFriends().remove(this);
    }
}
=======
package com.condoncorp.photo_king_backend.model;


import com.fasterxml.jackson.annotation.JsonBackReference;
import com.fasterxml.jackson.annotation.JsonManagedReference;
import jakarta.persistence.*;
import org.hibernate.annotations.Cascade;
import org.hibernate.annotations.CascadeType;

import java.util.HashSet;
import java.util.Set;


@Entity
@Table(name = "user")
public class User {

    @Id
    @GeneratedValue(strategy = GenerationType.IDENTITY)
    private int id;

    @Column(unique = true, nullable = false, length = 20, name = "username")
    private String username;
    @Column(nullable = false, length = 128, name = "password")
    private String password;
    @Column(unique = true, nullable = false, length = 320, name = "email")
    private String email;
    @Column(unique = true, nullable = false, length = 20, name = "phone")
    private String phone;
    @Column(nullable = false, length = 20, name = "firstname")
    private String firstname;
    @Column(nullable = false, length = 20, name = "lastname")
    private String lastname;

    @JsonManagedReference
    @ManyToMany
    @JoinTable(
            name = "user_group",
            joinColumns = @JoinColumn(name = "user_id"),
            inverseJoinColumns = @JoinColumn(name = "group_id")
    )
    @Cascade(CascadeType.ALL)
    private Set<PhotoGroup> photoGroups = new HashSet<>();

    @JsonBackReference
    @ManyToMany
    @JoinTable(
            name = "friends_list",
            joinColumns = @JoinColumn(name = "user_id"),
            inverseJoinColumns = @JoinColumn(name = "friend_id")
    )
    @Cascade(CascadeType.ALL)
    private Set<User> friends = new HashSet<>();

    public User(String username, String password, String phone, String email, String lastname, String firstname) {
        this.username = username;
        this.password = password;
        this.phone = phone;
        this.email = email;
        this.lastname = lastname;
        this.firstname = firstname;
        this.photoGroups = new HashSet<>();
        this.friends = new HashSet<>();
    }


    public User() {}

    public int getId() {
        return id;
    }

    public void setId(int id) {
        this.id = id;
    }

    public String getUsername() {
        return username;
    }

    public void setUsername(String username) {
        this.username = username;
    }

    public String getPassword() {
        return password;
    }

    public void setPassword(String password) {
        this.password = password;
    }

    public String getEmail() {
        return email;
    }

    public void setEmail(String email) {
        this.email = email;
    }

    public String getPhone() {
        return phone;
    }

    public void setPhone(String phone) {
        this.phone = phone;
    }

    public String getFirstname() {
        return firstname;
    }

    public void setFirstname(String firstname) {
        this.firstname = firstname;
    }

    public String getLastname() {
        return lastname;
    }

    public void setLastname(String lastname) {
        this.lastname = lastname;
    }

    public Set<PhotoGroup> getPhotoGroups() {
        return photoGroups;
    }

    public void setPhotoGroups(Set<PhotoGroup> photoGroups) {
        this.photoGroups = photoGroups;
    }

    public Set<User> getFriends() {
        return friends;
    }

    public void setFriends(Set<User> friends) {
        this.friends = friends;
    }

    public void addFriend(User friend) {
        this.friends.add(friend);
        friend.getFriends().add(this);
    }

    public void removeFriend(User friend) {
        this.friends.remove(friend);
        friend.getFriends().remove(this);
    }
}
>>>>>>> 71347772
<|MERGE_RESOLUTION|>--- conflicted
+++ resolved
@@ -1,303 +1,150 @@
-<<<<<<< HEAD
-package com.condoncorp.photo_king_backend.model;
-
-
-import com.fasterxml.jackson.annotation.JsonBackReference;
-import com.fasterxml.jackson.annotation.JsonManagedReference;
-import jakarta.persistence.*;
-import org.hibernate.annotations.Cascade;
-import org.hibernate.annotations.CascadeType;
-
-import java.util.HashSet;
-import java.util.Set;
-
-
-@Entity
-@Table(name = "user")
-public class User {
-
-    @Id
-    @GeneratedValue(strategy = GenerationType.IDENTITY)
-    private int id;
-
-    @Column(unique = true, nullable = false, length = 20, name = "username")
-    private String username;
-    @Column(nullable = false, length = 128, name = "password")
-    private String password;
-    @Column(unique = true, nullable = false, length = 320, name = "email")
-    private String email;
-    @Column(unique = true, nullable = false, length = 20, name = "phone")
-    private String phone;
-    @Column(nullable = false, length = 20, name = "firstname")
-    private String firstname;
-    @Column(nullable = false, length = 20, name = "lastname")
-    private String lastname;
-
-    @JsonManagedReference
-    @ManyToMany
-    @JoinTable(
-            name = "user_group",
-            joinColumns = @JoinColumn(name = "user_id"),
-            inverseJoinColumns = @JoinColumn(name = "group_id")
-    )
-    @Cascade(CascadeType.ALL)
-    private Set<PhotoGroup> photoGroups = new HashSet<>();
-
-    @JsonBackReference
-    @ManyToMany
-    @JoinTable(
-            name = "friends_list",
-            joinColumns = @JoinColumn(name = "user_id"),
-            inverseJoinColumns = @JoinColumn(name = "friend_id")
-    )
-    @Cascade(CascadeType.ALL)
-    private Set<User> friends = new HashSet<>();
-
-    public User(String username, String password, String phone, String email, String lastname, String firstname) {
-        this.username = username;
-        this.password = password;
-        this.phone = phone;
-        this.email = email;
-        this.lastname = lastname;
-        this.firstname = firstname;
-        this.photoGroups = new HashSet<>();
-        this.friends = new HashSet<>();
-    }
-
-
-    public User() {}
-
-    public int getId() {
-        return id;
-    }
-
-    public void setId(int id) {
-        this.id = id;
-    }
-
-    public String getUsername() {
-        return username;
-    }
-
-    public void setUsername(String username) {
-        this.username = username;
-    }
-
-    public String getPassword() {
-        return password;
-    }
-
-    public void setPassword(String password) {
-        this.password = password;
-    }
-
-    public String getEmail() {
-        return email;
-    }
-
-    public void setEmail(String email) {
-        this.email = email;
-    }
-
-    public String getPhone() {
-        return phone;
-    }
-
-    public void setPhone(String phone) {
-        this.phone = phone;
-    }
-
-    public String getFirstname() {
-        return firstname;
-    }
-
-    public void setFirstname(String firstname) {
-        this.firstname = firstname;
-    }
-
-    public String getLastname() {
-        return lastname;
-    }
-
-    public void setLastname(String lastname) {
-        this.lastname = lastname;
-    }
-
-    public Set<PhotoGroup> getPhotoGroups() {
-        return photoGroups;
-    }
-
-    public void setPhotoGroups(Set<PhotoGroup> photoGroups) {
-        this.photoGroups = photoGroups;
-    }
-
-    public Set<User> getFriends() {
-        return friends;
-    }
-
-    public void setFriends(Set<User> friends) {
-        this.friends = friends;
-    }
-
-    public void addFriend(User friend) {
-        this.friends.add(friend);
-        friend.getFriends().add(this);
-    }
-
-    public void removeFriend(User friend) {
-        this.friends.remove(friend);
-        friend.getFriends().remove(this);
-    }
-}
-=======
-package com.condoncorp.photo_king_backend.model;
-
-
-import com.fasterxml.jackson.annotation.JsonBackReference;
-import com.fasterxml.jackson.annotation.JsonManagedReference;
-import jakarta.persistence.*;
-import org.hibernate.annotations.Cascade;
-import org.hibernate.annotations.CascadeType;
-
-import java.util.HashSet;
-import java.util.Set;
-
-
-@Entity
-@Table(name = "user")
-public class User {
-
-    @Id
-    @GeneratedValue(strategy = GenerationType.IDENTITY)
-    private int id;
-
-    @Column(unique = true, nullable = false, length = 20, name = "username")
-    private String username;
-    @Column(nullable = false, length = 128, name = "password")
-    private String password;
-    @Column(unique = true, nullable = false, length = 320, name = "email")
-    private String email;
-    @Column(unique = true, nullable = false, length = 20, name = "phone")
-    private String phone;
-    @Column(nullable = false, length = 20, name = "firstname")
-    private String firstname;
-    @Column(nullable = false, length = 20, name = "lastname")
-    private String lastname;
-
-    @JsonManagedReference
-    @ManyToMany
-    @JoinTable(
-            name = "user_group",
-            joinColumns = @JoinColumn(name = "user_id"),
-            inverseJoinColumns = @JoinColumn(name = "group_id")
-    )
-    @Cascade(CascadeType.ALL)
-    private Set<PhotoGroup> photoGroups = new HashSet<>();
-
-    @JsonBackReference
-    @ManyToMany
-    @JoinTable(
-            name = "friends_list",
-            joinColumns = @JoinColumn(name = "user_id"),
-            inverseJoinColumns = @JoinColumn(name = "friend_id")
-    )
-    @Cascade(CascadeType.ALL)
-    private Set<User> friends = new HashSet<>();
-
-    public User(String username, String password, String phone, String email, String lastname, String firstname) {
-        this.username = username;
-        this.password = password;
-        this.phone = phone;
-        this.email = email;
-        this.lastname = lastname;
-        this.firstname = firstname;
-        this.photoGroups = new HashSet<>();
-        this.friends = new HashSet<>();
-    }
-
-
-    public User() {}
-
-    public int getId() {
-        return id;
-    }
-
-    public void setId(int id) {
-        this.id = id;
-    }
-
-    public String getUsername() {
-        return username;
-    }
-
-    public void setUsername(String username) {
-        this.username = username;
-    }
-
-    public String getPassword() {
-        return password;
-    }
-
-    public void setPassword(String password) {
-        this.password = password;
-    }
-
-    public String getEmail() {
-        return email;
-    }
-
-    public void setEmail(String email) {
-        this.email = email;
-    }
-
-    public String getPhone() {
-        return phone;
-    }
-
-    public void setPhone(String phone) {
-        this.phone = phone;
-    }
-
-    public String getFirstname() {
-        return firstname;
-    }
-
-    public void setFirstname(String firstname) {
-        this.firstname = firstname;
-    }
-
-    public String getLastname() {
-        return lastname;
-    }
-
-    public void setLastname(String lastname) {
-        this.lastname = lastname;
-    }
-
-    public Set<PhotoGroup> getPhotoGroups() {
-        return photoGroups;
-    }
-
-    public void setPhotoGroups(Set<PhotoGroup> photoGroups) {
-        this.photoGroups = photoGroups;
-    }
-
-    public Set<User> getFriends() {
-        return friends;
-    }
-
-    public void setFriends(Set<User> friends) {
-        this.friends = friends;
-    }
-
-    public void addFriend(User friend) {
-        this.friends.add(friend);
-        friend.getFriends().add(this);
-    }
-
-    public void removeFriend(User friend) {
-        this.friends.remove(friend);
-        friend.getFriends().remove(this);
-    }
-}
->>>>>>> 71347772
+package com.condoncorp.photo_king_backend.model;
+
+
+import com.fasterxml.jackson.annotation.JsonBackReference;
+import com.fasterxml.jackson.annotation.JsonManagedReference;
+import jakarta.persistence.*;
+import org.hibernate.annotations.Cascade;
+import org.hibernate.annotations.CascadeType;
+
+import java.util.HashSet;
+import java.util.Set;
+
+
+@Entity
+@Table(name = "user")
+public class User {
+
+    @Id
+    @GeneratedValue(strategy = GenerationType.IDENTITY)
+    private int id;
+
+    @Column(unique = true, nullable = false, length = 20, name = "username")
+    private String username;
+    @Column(nullable = false, length = 128, name = "password")
+    private String password;
+    @Column(unique = true, nullable = false, length = 320, name = "email")
+    private String email;
+    @Column(unique = true, nullable = false, length = 20, name = "phone")
+    private String phone;
+    @Column(nullable = false, length = 20, name = "firstname")
+    private String firstname;
+    @Column(nullable = false, length = 20, name = "lastname")
+    private String lastname;
+
+    @JsonManagedReference
+    @ManyToMany
+    @JoinTable(
+            name = "user_group",
+            joinColumns = @JoinColumn(name = "user_id"),
+            inverseJoinColumns = @JoinColumn(name = "group_id")
+    )
+    @Cascade(CascadeType.ALL)
+    private Set<PhotoGroup> photoGroups = new HashSet<>();
+
+    @JsonBackReference
+    @ManyToMany
+    @JoinTable(
+            name = "friends_list",
+            joinColumns = @JoinColumn(name = "user_id"),
+            inverseJoinColumns = @JoinColumn(name = "friend_id")
+    )
+    @Cascade(CascadeType.ALL)
+    private Set<User> friends = new HashSet<>();
+
+    public User(String username, String password, String phone, String email, String lastname, String firstname) {
+        this.username = username;
+        this.password = password;
+        this.phone = phone;
+        this.email = email;
+        this.lastname = lastname;
+        this.firstname = firstname;
+        this.photoGroups = new HashSet<>();
+        this.friends = new HashSet<>();
+    }
+
+
+    public User() {}
+
+    public int getId() {
+        return id;
+    }
+
+    public void setId(int id) {
+        this.id = id;
+    }
+
+    public String getUsername() {
+        return username;
+    }
+
+    public void setUsername(String username) {
+        this.username = username;
+    }
+
+    public String getPassword() {
+        return password;
+    }
+
+    public void setPassword(String password) {
+        this.password = password;
+    }
+
+    public String getEmail() {
+        return email;
+    }
+
+    public void setEmail(String email) {
+        this.email = email;
+    }
+
+    public String getPhone() {
+        return phone;
+    }
+
+    public void setPhone(String phone) {
+        this.phone = phone;
+    }
+
+    public String getFirstname() {
+        return firstname;
+    }
+
+    public void setFirstname(String firstname) {
+        this.firstname = firstname;
+    }
+
+    public String getLastname() {
+        return lastname;
+    }
+
+    public void setLastname(String lastname) {
+        this.lastname = lastname;
+    }
+
+    public Set<PhotoGroup> getPhotoGroups() {
+        return photoGroups;
+    }
+
+    public void setPhotoGroups(Set<PhotoGroup> photoGroups) {
+        this.photoGroups = photoGroups;
+    }
+
+    public Set<User> getFriends() {
+        return friends;
+    }
+
+    public void setFriends(Set<User> friends) {
+        this.friends = friends;
+    }
+
+    public void addFriend(User friend) {
+        this.friends.add(friend);
+        friend.getFriends().add(this);
+    }
+
+    public void removeFriend(User friend) {
+        this.friends.remove(friend);
+        friend.getFriends().remove(this);
+    }
+}