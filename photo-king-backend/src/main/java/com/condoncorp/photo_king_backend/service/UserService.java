<<<<<<< HEAD
package com.condoncorp.photo_king_backend.service;

import com.condoncorp.photo_king_backend.dto.AuthRegReq;
import com.condoncorp.photo_king_backend.dto.UserDTO;
import com.condoncorp.photo_king_backend.model.PhotoGroup;
import com.condoncorp.photo_king_backend.model.User;
import com.condoncorp.photo_king_backend.repository.UserRepository;
import org.springframework.beans.factory.annotation.Autowired;
import org.springframework.stereotype.Service;
import org.springframework.transaction.annotation.Transactional;

import java.util.Optional;
import java.util.Set;

@Service
public class UserService {

    @Autowired
    private UserRepository userRepository;


    // SAVES USER TO DATABASE
    public void saveUser(User user) {
        userRepository.save(user);
    }

    // DELETES USER FROM DATABASE BY ID
    @Transactional
    public void deleteUser(Integer id) {
        User user = getUserById(id);

        for (PhotoGroup photoGroup : user.getPhotoGroups()) {
            photoGroup.getUsers().remove(user);
        }

        user.getPhotoGroups().clear();

        for (User friend : user.getFriends()) {
            friend.getFriends().remove(user);
        }

        user.getFriends().clear();

        userRepository.deleteById(id);
    }

    // HANDLES USER LOGIN
    public User loginUser(AuthRegReq authRegReq) {
        Optional<User> user = userRepository.findByUser(authRegReq.getUsername(), authRegReq.getPassword());
        if (user.isEmpty()) {
            throw new RuntimeException("User not found");
        }
        return user.get();
    }

    // HANDLES USER REGISTRATION
    public User registerUser(UserDTO userDTO) {
        User user = convertDTOtoEntity(userDTO);
        return userRepository.save(user);
    }

    // CONVERTS DATA FROM FRONTEND TO ENTITY
    public User convertDTOtoEntity(UserDTO userDTO) {
        User user = new User();

        Optional<User> findByUsername = userRepository.findByUsername(userDTO.getUsername());
        if (findByUsername.isPresent()) {
            throw new RuntimeException("User already exists");
        }

        Optional<User> findByEmail = userRepository.findByEmail(userDTO.getEmail());
        if (findByEmail.isPresent()) {
            throw new RuntimeException("Email already exists");
        }

        user.setUsername(userDTO.getUsername());
        user.setPassword(userDTO.getPassword());
        user.setEmail(userDTO.getEmail());
        user.setPhone(userDTO.getPhone());
        user.setFirstname(userDTO.getFirstname());
        user.setLastname(userDTO.getLastname());
        return user;
    }

    // RETURNS USER BY ID
    public User getUserById(Integer id) {
        Optional<User> user = userRepository.findById(id);
        if (user.isEmpty()) {
            throw new RuntimeException("User not found");
        }
        return user.get();
    }

    public User getUserByUsername(String username) {
        Optional<User> user = userRepository.findByUsername(username);
        if (user.isEmpty()) {
            throw new RuntimeException("User not found");
        }
        return user.get();
    }


    public Set<User> addFriend(Integer userId, Integer friendId) {
        User user = getUserById(userId);
        User friend = getUserById(friendId);
        user.addFriend(friend);
        saveUser(user);
        return user.getFriends();
    }




}
=======
package com.condoncorp.photo_king_backend.service;

import com.condoncorp.photo_king_backend.dto.AuthRegReq;
import com.condoncorp.photo_king_backend.dto.UserDTO;
import com.condoncorp.photo_king_backend.model.PhotoGroup;
import com.condoncorp.photo_king_backend.model.User;
import com.condoncorp.photo_king_backend.repository.UserRepository;
import org.springframework.beans.factory.annotation.Autowired;
import org.springframework.stereotype.Service;
import org.springframework.transaction.annotation.Transactional;

import java.util.Optional;
import java.util.Set;

@Service
public class UserService {

    @Autowired
    private UserRepository userRepository;


    // SAVES USER TO DATABASE
    public void saveUser(User user) {
        userRepository.save(user);
    }

    // DELETES USER FROM DATABASE BY ID
    @Transactional
    public void deleteUser(Integer id) {
        User user = getUserById(id);

        for (PhotoGroup photoGroup : user.getPhotoGroups()) {
            photoGroup.getUsers().remove(user);
        }

        user.getPhotoGroups().clear();

        for (User friend : user.getFriends()) {
            friend.getFriends().remove(user);
        }

        user.getFriends().clear();

        userRepository.deleteById(id);
    }

    // HANDLES USER LOGIN
    public User loginUser(AuthRegReq authRegReq) {
        Optional<User> user = userRepository.findByUser(authRegReq.getUsername(), authRegReq.getPassword());
        if (user.isEmpty()) {
            throw new RuntimeException("User not found");
        }
        return user.get();
    }

    // HANDLES USER REGISTRATION
    public User registerUser(UserDTO userDTO) {
        User user = convertDTOtoEntity(userDTO);
        return userRepository.save(user);
    }

    // CONVERTS DATA FROM FRONTEND TO ENTITY
    public User convertDTOtoEntity(UserDTO userDTO) {
        User user = new User();

        Optional<User> findByUsername = userRepository.findByUsername(userDTO.getUsername());
        if (findByUsername.isPresent()) {
            throw new RuntimeException("User already exists");
        }

        Optional<User> findByEmail = userRepository.findByEmail(userDTO.getEmail());
        if (findByEmail.isPresent()) {
            throw new RuntimeException("Email already exists");
        }

        user.setUsername(userDTO.getUsername());
        user.setPassword(userDTO.getPassword());
        user.setEmail(userDTO.getEmail());
        user.setPhone(userDTO.getPhone());
        user.setFirstname(userDTO.getFirstname());
        user.setLastname(userDTO.getLastname());
        return user;
    }

    // RETURNS USER BY ID
    public User getUserById(Integer id) {
        Optional<User> user = userRepository.findById(id);
        if (user.isEmpty()) {
            throw new RuntimeException("User not found");
        }
        return user.get();
    }

    public User getUserByUsername(String username) {
        Optional<User> user = userRepository.findByUsername(username);
        if (user.isEmpty()) {
            throw new RuntimeException("User not found");
        }
        return user.get();
    }


    public Set<User> addFriend(Integer userId, Integer friendId) {
        User user = getUserById(userId);
        User friend = getUserById(friendId);
        user.addFriend(friend);
        saveUser(user);
        return user.getFriends();
    }




}
>>>>>>> 71347772
<|MERGE_RESOLUTION|>--- conflicted
+++ resolved
@@ -1,231 +1,114 @@
-<<<<<<< HEAD
-package com.condoncorp.photo_king_backend.service;
-
-import com.condoncorp.photo_king_backend.dto.AuthRegReq;
-import com.condoncorp.photo_king_backend.dto.UserDTO;
-import com.condoncorp.photo_king_backend.model.PhotoGroup;
-import com.condoncorp.photo_king_backend.model.User;
-import com.condoncorp.photo_king_backend.repository.UserRepository;
-import org.springframework.beans.factory.annotation.Autowired;
-import org.springframework.stereotype.Service;
-import org.springframework.transaction.annotation.Transactional;
-
-import java.util.Optional;
-import java.util.Set;
-
-@Service
-public class UserService {
-
-    @Autowired
-    private UserRepository userRepository;
-
-
-    // SAVES USER TO DATABASE
-    public void saveUser(User user) {
-        userRepository.save(user);
-    }
-
-    // DELETES USER FROM DATABASE BY ID
-    @Transactional
-    public void deleteUser(Integer id) {
-        User user = getUserById(id);
-
-        for (PhotoGroup photoGroup : user.getPhotoGroups()) {
-            photoGroup.getUsers().remove(user);
-        }
-
-        user.getPhotoGroups().clear();
-
-        for (User friend : user.getFriends()) {
-            friend.getFriends().remove(user);
-        }
-
-        user.getFriends().clear();
-
-        userRepository.deleteById(id);
-    }
-
-    // HANDLES USER LOGIN
-    public User loginUser(AuthRegReq authRegReq) {
-        Optional<User> user = userRepository.findByUser(authRegReq.getUsername(), authRegReq.getPassword());
-        if (user.isEmpty()) {
-            throw new RuntimeException("User not found");
-        }
-        return user.get();
-    }
-
-    // HANDLES USER REGISTRATION
-    public User registerUser(UserDTO userDTO) {
-        User user = convertDTOtoEntity(userDTO);
-        return userRepository.save(user);
-    }
-
-    // CONVERTS DATA FROM FRONTEND TO ENTITY
-    public User convertDTOtoEntity(UserDTO userDTO) {
-        User user = new User();
-
-        Optional<User> findByUsername = userRepository.findByUsername(userDTO.getUsername());
-        if (findByUsername.isPresent()) {
-            throw new RuntimeException("User already exists");
-        }
-
-        Optional<User> findByEmail = userRepository.findByEmail(userDTO.getEmail());
-        if (findByEmail.isPresent()) {
-            throw new RuntimeException("Email already exists");
-        }
-
-        user.setUsername(userDTO.getUsername());
-        user.setPassword(userDTO.getPassword());
-        user.setEmail(userDTO.getEmail());
-        user.setPhone(userDTO.getPhone());
-        user.setFirstname(userDTO.getFirstname());
-        user.setLastname(userDTO.getLastname());
-        return user;
-    }
-
-    // RETURNS USER BY ID
-    public User getUserById(Integer id) {
-        Optional<User> user = userRepository.findById(id);
-        if (user.isEmpty()) {
-            throw new RuntimeException("User not found");
-        }
-        return user.get();
-    }
-
-    public User getUserByUsername(String username) {
-        Optional<User> user = userRepository.findByUsername(username);
-        if (user.isEmpty()) {
-            throw new RuntimeException("User not found");
-        }
-        return user.get();
-    }
-
-
-    public Set<User> addFriend(Integer userId, Integer friendId) {
-        User user = getUserById(userId);
-        User friend = getUserById(friendId);
-        user.addFriend(friend);
-        saveUser(user);
-        return user.getFriends();
-    }
-
-
-
-
-}
-=======
-package com.condoncorp.photo_king_backend.service;
-
-import com.condoncorp.photo_king_backend.dto.AuthRegReq;
-import com.condoncorp.photo_king_backend.dto.UserDTO;
-import com.condoncorp.photo_king_backend.model.PhotoGroup;
-import com.condoncorp.photo_king_backend.model.User;
-import com.condoncorp.photo_king_backend.repository.UserRepository;
-import org.springframework.beans.factory.annotation.Autowired;
-import org.springframework.stereotype.Service;
-import org.springframework.transaction.annotation.Transactional;
-
-import java.util.Optional;
-import java.util.Set;
-
-@Service
-public class UserService {
-
-    @Autowired
-    private UserRepository userRepository;
-
-
-    // SAVES USER TO DATABASE
-    public void saveUser(User user) {
-        userRepository.save(user);
-    }
-
-    // DELETES USER FROM DATABASE BY ID
-    @Transactional
-    public void deleteUser(Integer id) {
-        User user = getUserById(id);
-
-        for (PhotoGroup photoGroup : user.getPhotoGroups()) {
-            photoGroup.getUsers().remove(user);
-        }
-
-        user.getPhotoGroups().clear();
-
-        for (User friend : user.getFriends()) {
-            friend.getFriends().remove(user);
-        }
-
-        user.getFriends().clear();
-
-        userRepository.deleteById(id);
-    }
-
-    // HANDLES USER LOGIN
-    public User loginUser(AuthRegReq authRegReq) {
-        Optional<User> user = userRepository.findByUser(authRegReq.getUsername(), authRegReq.getPassword());
-        if (user.isEmpty()) {
-            throw new RuntimeException("User not found");
-        }
-        return user.get();
-    }
-
-    // HANDLES USER REGISTRATION
-    public User registerUser(UserDTO userDTO) {
-        User user = convertDTOtoEntity(userDTO);
-        return userRepository.save(user);
-    }
-
-    // CONVERTS DATA FROM FRONTEND TO ENTITY
-    public User convertDTOtoEntity(UserDTO userDTO) {
-        User user = new User();
-
-        Optional<User> findByUsername = userRepository.findByUsername(userDTO.getUsername());
-        if (findByUsername.isPresent()) {
-            throw new RuntimeException("User already exists");
-        }
-
-        Optional<User> findByEmail = userRepository.findByEmail(userDTO.getEmail());
-        if (findByEmail.isPresent()) {
-            throw new RuntimeException("Email already exists");
-        }
-
-        user.setUsername(userDTO.getUsername());
-        user.setPassword(userDTO.getPassword());
-        user.setEmail(userDTO.getEmail());
-        user.setPhone(userDTO.getPhone());
-        user.setFirstname(userDTO.getFirstname());
-        user.setLastname(userDTO.getLastname());
-        return user;
-    }
-
-    // RETURNS USER BY ID
-    public User getUserById(Integer id) {
-        Optional<User> user = userRepository.findById(id);
-        if (user.isEmpty()) {
-            throw new RuntimeException("User not found");
-        }
-        return user.get();
-    }
-
-    public User getUserByUsername(String username) {
-        Optional<User> user = userRepository.findByUsername(username);
-        if (user.isEmpty()) {
-            throw new RuntimeException("User not found");
-        }
-        return user.get();
-    }
-
-
-    public Set<User> addFriend(Integer userId, Integer friendId) {
-        User user = getUserById(userId);
-        User friend = getUserById(friendId);
-        user.addFriend(friend);
-        saveUser(user);
-        return user.getFriends();
-    }
-
-
-
-
-}
->>>>>>> 71347772
+package com.condoncorp.photo_king_backend.service;
+
+import com.condoncorp.photo_king_backend.dto.AuthRegReq;
+import com.condoncorp.photo_king_backend.dto.UserDTO;
+import com.condoncorp.photo_king_backend.model.PhotoGroup;
+import com.condoncorp.photo_king_backend.model.User;
+import com.condoncorp.photo_king_backend.repository.UserRepository;
+import org.springframework.beans.factory.annotation.Autowired;
+import org.springframework.stereotype.Service;
+import org.springframework.transaction.annotation.Transactional;
+
+import java.util.Optional;
+import java.util.Set;
+
+@Service
+public class UserService {
+
+    @Autowired
+    private UserRepository userRepository;
+
+
+    // SAVES USER TO DATABASE
+    public void saveUser(User user) {
+        userRepository.save(user);
+    }
+
+    // DELETES USER FROM DATABASE BY ID
+    @Transactional
+    public void deleteUser(Integer id) {
+        User user = getUserById(id);
+
+        for (PhotoGroup photoGroup : user.getPhotoGroups()) {
+            photoGroup.getUsers().remove(user);
+        }
+
+        user.getPhotoGroups().clear();
+
+        for (User friend : user.getFriends()) {
+            friend.getFriends().remove(user);
+        }
+
+        user.getFriends().clear();
+
+        userRepository.deleteById(id);
+    }
+
+    // HANDLES USER LOGIN
+    public User loginUser(AuthRegReq authRegReq) {
+        Optional<User> user = userRepository.findByUser(authRegReq.getUsername(), authRegReq.getPassword());
+        if (user.isEmpty()) {
+            throw new RuntimeException("User not found");
+        }
+        return user.get();
+    }
+
+    // HANDLES USER REGISTRATION
+    public User registerUser(UserDTO userDTO) {
+        User user = convertDTOtoEntity(userDTO);
+        return userRepository.save(user);
+    }
+
+    // CONVERTS DATA FROM FRONTEND TO ENTITY
+    public User convertDTOtoEntity(UserDTO userDTO) {
+        User user = new User();
+
+        Optional<User> findByUsername = userRepository.findByUsername(userDTO.getUsername());
+        if (findByUsername.isPresent()) {
+            throw new RuntimeException("User already exists");
+        }
+
+        Optional<User> findByEmail = userRepository.findByEmail(userDTO.getEmail());
+        if (findByEmail.isPresent()) {
+            throw new RuntimeException("Email already exists");
+        }
+
+        user.setUsername(userDTO.getUsername());
+        user.setPassword(userDTO.getPassword());
+        user.setEmail(userDTO.getEmail());
+        user.setPhone(userDTO.getPhone());
+        user.setFirstname(userDTO.getFirstname());
+        user.setLastname(userDTO.getLastname());
+        return user;
+    }
+
+    // RETURNS USER BY ID
+    public User getUserById(Integer id) {
+        Optional<User> user = userRepository.findById(id);
+        if (user.isEmpty()) {
+            throw new RuntimeException("User not found");
+        }
+        return user.get();
+    }
+
+    public User getUserByUsername(String username) {
+        Optional<User> user = userRepository.findByUsername(username);
+        if (user.isEmpty()) {
+            throw new RuntimeException("User not found");
+        }
+        return user.get();
+    }
+
+
+    public Set<User> addFriend(Integer userId, Integer friendId) {
+        User user = getUserById(userId);
+        User friend = getUserById(friendId);
+        user.addFriend(friend);
+        saveUser(user);
+        return user.getFriends();
+    }
+
+
+
+
+}