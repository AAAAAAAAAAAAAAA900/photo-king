--- conflicted
+++ resolved
@@ -1,12 +1,8 @@
 package com.condoncorp.photo_king_backend.controller;
 
-<<<<<<< HEAD
-import com.condoncorp.photo_king_backend.dto.*;
-=======
 import com.condoncorp.photo_king_backend.dto.FriendDTO;
 import com.condoncorp.photo_king_backend.dto.UserDTO;
 import com.condoncorp.photo_king_backend.dto.UserProfileReq;
->>>>>>> addf28bb
 import com.condoncorp.photo_king_backend.service.UserService;
 import org.springframework.beans.factory.annotation.Autowired;
 import org.springframework.web.bind.annotation.*;
@@ -21,7 +17,6 @@
     @Autowired
     private UserService userService;
 
-
     // RETURNS USER OBJECT BY USERNAME
     @GetMapping(path = "/get-user/{username}")
     public UserDTO getUser(@PathVariable String username) {
@@ -33,7 +28,6 @@
     public Set<FriendDTO> addFriend(@PathVariable int userId, @PathVariable int friendId) {
         return userService.addFriend(userId, friendId);
     }
-
     // REMOVES A FRIEND FROM USER'S FRIENDS LIST
     @PostMapping(path="/remove-friend/{userId}/{friendId}")
     public Set<FriendDTO> removeFriend(@PathVariable int userId, @PathVariable int friendId) {
