<<<<<<< HEAD
package com.condoncorp.photo_king_backend.controller;

import com.condoncorp.photo_king_backend.dto.UserDTO;
import com.condoncorp.photo_king_backend.model.User;
import com.condoncorp.photo_king_backend.dto.AuthRegReq;
import com.condoncorp.photo_king_backend.service.UserService;
import org.springframework.beans.factory.annotation.Autowired;
import org.springframework.web.bind.annotation.*;

import java.util.List;
import java.util.Set;

@RestController
@RequestMapping(path = "api/user")
public class UserController {

    @Autowired
    private UserService userService;

    @PostMapping(path = "/login")
    public User login(@RequestBody AuthRegReq authRegReq) {
        return userService.loginUser(authRegReq);
    }

    @PostMapping(path = "/register")
    public User register(@RequestBody UserDTO userDTO) {
        return userService.registerUser(userDTO);
    }

    @GetMapping(path = "/get-user/{username}")
    public User getUser(@PathVariable String username) {
        return userService.getUserByUsername(username);
    }

    @PostMapping(path="/add-friend/{userId}/{friendId}")
    public Set<User> addFriend(@PathVariable int userId, @PathVariable int friendId) {
        return userService.addFriend(userId, friendId);
    }

    @DeleteMapping(path = "/delete/{id}")
    public void deleteUser(@PathVariable int id) {
        userService.deleteUser(id);
    }


}
=======
package com.condoncorp.photo_king_backend.controller;

import com.condoncorp.photo_king_backend.dto.UserDTO;
import com.condoncorp.photo_king_backend.model.User;
import com.condoncorp.photo_king_backend.dto.AuthRegReq;
import com.condoncorp.photo_king_backend.service.UserService;
import org.springframework.beans.factory.annotation.Autowired;
import org.springframework.http.MediaType;
import org.springframework.web.bind.annotation.*;

import java.util.List;
import java.util.Set;

@RestController
@RequestMapping(path = "api/user")
public class UserController {

    @Autowired
    private UserService userService;

    @PostMapping(path = "/login")
    public UserDTO login(@RequestBody AuthRegReq authRegReq) {
        return userService.loginUser(authRegReq);
    }

    @PostMapping(path = "/register", consumes = {"application/json"})
    public UserDTO register(@RequestBody User user) {
        return userService.registerUser(user);
    }

    @GetMapping(path = "/get-user/{username}")
    public User getUser(@PathVariable String username) {
        return userService.getUserByUsername(username);
    }

    @PostMapping(path="/add-friend/{userId}/{friendId}")
    public Set<User> addFriend(@PathVariable int userId, @PathVariable int friendId) {
        return userService.addFriend(userId, friendId);
    }

    @DeleteMapping(path = "/delete/{id}")
    public void deleteUser(@PathVariable int id) {
        userService.deleteUser(id);
    }

}
>>>>>>> fc2aa3f2
<|MERGE_RESOLUTION|>--- conflicted
+++ resolved
@@ -1,51 +1,3 @@
-<<<<<<< HEAD
-package com.condoncorp.photo_king_backend.controller;
-
-import com.condoncorp.photo_king_backend.dto.UserDTO;
-import com.condoncorp.photo_king_backend.model.User;
-import com.condoncorp.photo_king_backend.dto.AuthRegReq;
-import com.condoncorp.photo_king_backend.service.UserService;
-import org.springframework.beans.factory.annotation.Autowired;
-import org.springframework.web.bind.annotation.*;
-
-import java.util.List;
-import java.util.Set;
-
-@RestController
-@RequestMapping(path = "api/user")
-public class UserController {
-
-    @Autowired
-    private UserService userService;
-
-    @PostMapping(path = "/login")
-    public User login(@RequestBody AuthRegReq authRegReq) {
-        return userService.loginUser(authRegReq);
-    }
-
-    @PostMapping(path = "/register")
-    public User register(@RequestBody UserDTO userDTO) {
-        return userService.registerUser(userDTO);
-    }
-
-    @GetMapping(path = "/get-user/{username}")
-    public User getUser(@PathVariable String username) {
-        return userService.getUserByUsername(username);
-    }
-
-    @PostMapping(path="/add-friend/{userId}/{friendId}")
-    public Set<User> addFriend(@PathVariable int userId, @PathVariable int friendId) {
-        return userService.addFriend(userId, friendId);
-    }
-
-    @DeleteMapping(path = "/delete/{id}")
-    public void deleteUser(@PathVariable int id) {
-        userService.deleteUser(id);
-    }
-
-
-}
-=======
 package com.condoncorp.photo_king_backend.controller;
 
 import com.condoncorp.photo_king_backend.dto.UserDTO;
@@ -91,5 +43,4 @@
         userService.deleteUser(id);
     }
 
-}
->>>>>>> fc2aa3f2
+}