package com.condoncorp.photo_king_backend.controller;

<<<<<<< HEAD
import com.condoncorp.photo_king_backend.dto.FriendDTO;
import com.condoncorp.photo_king_backend.dto.UserDTO;
=======
import com.condoncorp.photo_king_backend.dto.*;
>>>>>>> 3e85a6bd
import com.condoncorp.photo_king_backend.service.UserService;
import org.springframework.beans.factory.annotation.Autowired;
import org.springframework.web.bind.annotation.*;

import java.io.IOException;
import java.util.Set;

@RestController
@RequestMapping(path = "api/user")
public class UserController {

    @Autowired
    private UserService userService;

    // RETURNS USER OBJECT BY USERNAME
    @GetMapping(path = "/get-user/{username}")
    public UserDTO getUser(@PathVariable String username) {
        return userService.getUserByUsername(username);
    }

    // ADDS A FRIEND TO USER'S FRIENDS LIST
    @PostMapping(path="/add-friend/{userId}/{friendId}")
    public Set<FriendDTO> addFriend(@PathVariable int userId, @PathVariable int friendId) {
        return userService.addFriend(userId, friendId);
    }
    // REMOVES A FRIEND FROM USER'S FRIENDS LIST
    @PostMapping(path="/remove-friend/{userId}/{friendId}")
    public Set<FriendDTO> removeFriend(@PathVariable int userId, @PathVariable int friendId) {
        return userService.removeFriend(userId, friendId);
    }

    // DELETES USER FROM DATABASE. REQUIRES USER ID.
    @DeleteMapping(path = "/delete/{id}")
    public void deleteUser(@PathVariable int id) throws IOException {
        userService.deleteUser(id);
    }

    // RETURNS USER DETAILS BY TOKEN
    @GetMapping(path = "/get-user-info")
    public UserDTO getUserInfo(@RequestHeader("Authorization") String authHeader) {
        return userService.getUserInfo(authHeader);
    }

<<<<<<< HEAD
=======
    // RETURNS USER BIO. REQUIRES USER ID.
    @GetMapping(path = "/get-user-bio/{id}")
    public String getUserBio(@PathVariable int id) {
        return userService.getUserBio(id);
    }

    // UPDATES CUSTOMIZABLE USER PROFILE INFORMATION.
    @PostMapping(path = "/set-user-profile")
    public UserDTO setUserProfile(@RequestBody UserProfileReq userProfileReq){
        return userService.setUserProfile(userProfileReq);
    }

>>>>>>> 3e85a6bd
}<|MERGE_RESOLUTION|>--- conflicted
+++ resolved
@@ -1,11 +1,7 @@
 package com.condoncorp.photo_king_backend.controller;
 
-<<<<<<< HEAD
 import com.condoncorp.photo_king_backend.dto.FriendDTO;
 import com.condoncorp.photo_king_backend.dto.UserDTO;
-=======
-import com.condoncorp.photo_king_backend.dto.*;
->>>>>>> 3e85a6bd
 import com.condoncorp.photo_king_backend.service.UserService;
 import org.springframework.beans.factory.annotation.Autowired;
 import org.springframework.web.bind.annotation.*;
@@ -49,8 +45,6 @@
         return userService.getUserInfo(authHeader);
     }
 
-<<<<<<< HEAD
-=======
     // RETURNS USER BIO. REQUIRES USER ID.
     @GetMapping(path = "/get-user-bio/{id}")
     public String getUserBio(@PathVariable int id) {
@@ -63,5 +57,4 @@
         return userService.setUserProfile(userProfileReq);
     }
 
->>>>>>> 3e85a6bd
 }