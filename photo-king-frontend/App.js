--- conflicted
+++ resolved
@@ -17,10 +17,7 @@
 import PhotoScreen from './src/screens/Photo.js';
 import RankScreen from './src/screens/Rank.js';
 import { navigationRef } from "./src/utilities/RootNavigation";
-<<<<<<< HEAD
-=======
 import SummaryScreen from './src/screens/Summary.js';
->>>>>>> f001f033
 
 
 const Stack = createNativeStackNavigator();
@@ -100,14 +97,11 @@
                                 options={{ headerShown: false }}
                                 component={RankScreen}
                             />
-<<<<<<< HEAD
-=======
                             <Stack.Screen
                                 name='Summary'
                                 options={{ headerShown: false }}
                                 component={SummaryScreen}
                             />
->>>>>>> f001f033
                         </Stack.Navigator>
                     </NavigationContainer>
                 </SafeAreaProvider>
