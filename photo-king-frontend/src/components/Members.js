--- conflicted
+++ resolved
@@ -26,11 +26,7 @@
 
     return(
         // membersPopUpVisible &&
-<<<<<<< HEAD
-            <Animated.View style={{top: 90 ,height:'90%', width:'100%', position:'absolute', zIndex:2, flexDirection:'row-reverse',transform: [{ translateX: slideAnim }]}}>
-=======
             <Animated.View pointerEvents={membersPopUpVisible ? "auto" : "none"} style={{top: 90 ,height:'90%', width:'100%', position:'absolute', zIndex:2, flexDirection:'row-reverse',transform: [{ translateX: slideAnim }]}}>
->>>>>>> b4d251f0
                     <View style={{ width:'60%', height:'100%', backgroundColor:'white' }}>
                         {users.length ? 
                             <FlatList
