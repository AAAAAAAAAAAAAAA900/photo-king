import { View, Image, TouchableOpacity, Modal } from 'react-native';
import styles, { colors } from '../styles/ComponentStyles.js';
import * as ImagePicker from 'expo-image-picker';
import {useActionSheet} from "@expo/react-native-action-sheet";
import imageApi from "../api/imageApi";
import { lookup } from 'react-native-mime-types';
import { useEffect, useState } from 'react';
import { StackActions } from '@react-navigation/native';
<<<<<<< HEAD
import * as SecureStore from "expo-secure-store";
=======
import DefaultText from './DefaultText.js';
>>>>>>> 3e85a6bd


export default function Pfp ({navigation, user, setUser, setUserUpdated, url, size}){

    const [style, setStyle] = useState({height: 50, width:50, borderRadius:25, backgroundColor:'white', borderColor:'white'});
    const [optionsVisible, setOptionsVisible] = useState(false);

    const press = () => {
        if(user){
            onPressPhoto();
        } else{
            setOptionsVisible(!optionsVisible);
        }
    };

    useEffect(()=>{
        if(size){
            setStyle({height: size, width:size, borderWidth:4, borderRadius:size/2,backgroundColor:'white', borderColor:'black'});
        }
    },[]);

    const { showActionSheetWithOptions } = useActionSheet();

    const onPressPhoto = () => {
        const options = ['Gallery', 'Camera', 'Cancel']
        const cancelButtonIndex = 2;

        showActionSheetWithOptions({
            options,
            cancelButtonIndex
        }, (selectedIndex) => {
            switch (selectedIndex) {
                case cancelButtonIndex:
                    break;
                case 0:
                    pickImage();
                    break;
                case 1:
                    takeImage();
                    break;
            }
        })
    };

    const pickImage = async () => {
        const { status } = await ImagePicker.requestMediaLibraryPermissionsAsync();
                                            // useMediaLibraryPermissions?
        if (status !== 'granted'){
            Alert.alert(
                "Permission Required",
                "You need to grant gallery access to upload images.",
                [
                    { text: "Cancel", style: "cancel"},
                    { text: "Open Settings", onPress: () => Linking.openSettings() }
                ]
            );
            return;
        }

        let result = await ImagePicker.launchImageLibraryAsync({
            mediaTypes: ['images'],
            allowsEditing: true,
            aspect: [1,1],
        });
        if (!result.canceled) {
            uploadPfp(result.assets[0]);
        }
    }; 

    const takeImage = async () => {
        const { status } = await ImagePicker.requestCameraPermissionsAsync();
        if (status !== 'granted'){
            Alert.alert(
                "Permission Required",
                "You need to grant camera access to take pictures.",
                [
                    { text: "Cancel", style: "cancel"},
                    { text: "Open Settings", onPress: () => Linking.openSettings() }
                ]
            );
            return;
        }
        let result = await ImagePicker.launchCameraAsync({
            allowsEditing: true,
            aspect: [1,1],
        });

        if (!result.canceled) {
            uploadPfp(result.assets[0]);
        }
    };

    const uploadPfp = async (pfp) => {
        const formData = new FormData();

        formData.append('file', {
            uri: pfp.uri,
            name: pfp.fileName || pfp.filename || 'image.jpg', // Ensure proper name field
            type: lookup(pfp.uri)
        });

        formData.append('userId', user.id);

        try {
            const response = await imageApi.uploadProfile(formData);
            setUser({...user, profileUrl:response.data});
            setUserUpdated(true);
            console.log('Upload Success');
            console.log(response.data);
        } catch (error) {
            console.log('Upload Error:', error.response?.data || error.message);
        }
    };

    return(
        <View>

            <Modal
            visible={optionsVisible}
            onRequestClose={()=> setOptionsVisible(false)}
            animationType="fade"
            transparent={true}
            >
                <TouchableOpacity activeOpacity={1} style={{flex:1}} onPress={()=>setOptionsVisible(false)}>
                    <TouchableOpacity onPress={()=>navigation.dispatch(StackActions.popToTop())} style={{position:'absolute', top:58, right:10, height:45, width:85, backgroundColor:'white', borderRadius:20, alignItems:'center', justifyContent:'center', boxShadow:'5 5 5 0 rgba(0, 0, 0, 0.25)'}}>
                        <DefaultText>Logout</DefaultText>
                    </TouchableOpacity>
                </TouchableOpacity>
            </Modal>

            {/* If passed user or navigation make it clickable, else just a view */}
            {/* If passed a non empty url use it, else use default pfp icon */}
            { user || navigation ? ( url ?
                <TouchableOpacity style={{alignSelf:'baseline'}}
                onPress={press}
                >
                    <Image  
                    style={style}
                    source={{uri: url}} 
                    />
                </TouchableOpacity>
            : 
                <TouchableOpacity style={{alignSelf:'baseline'}}
                onPress={press}
                >
                    <Image  
                    style={style}
                    source={require('../../assets/icons/pfp.png')} 
                    />
                </TouchableOpacity>
            ) : ( url ?
                <View style={{alignSelf:'baseline'}}>
                    <Image  
                    style={style}
                    source={{uri: url}} 
                    />
                </View>
            : 
                <View style={{alignSelf:'baseline'}}>
                    <Image  
                    style={style}
                    source={require('../../assets/icons/pfp.png')} 
                    />
                </View>
            )}
        </View>
    );
}<|MERGE_RESOLUTION|>--- conflicted
+++ resolved
@@ -6,11 +6,8 @@
 import { lookup } from 'react-native-mime-types';
 import { useEffect, useState } from 'react';
 import { StackActions } from '@react-navigation/native';
-<<<<<<< HEAD
 import * as SecureStore from "expo-secure-store";
-=======
 import DefaultText from './DefaultText.js';
->>>>>>> 3e85a6bd
 
 
 export default function Pfp ({navigation, user, setUser, setUserUpdated, url, size}){
