import { Alert, Modal, StyleSheet, TouchableOpacity, View } from "react-native";
import Pfp from "./Pfp";
import DefaultText from "./DefaultText";
import styles, { colors } from "../styles/ComponentStyles";
import { useEffect, useState } from "react";
import userApi from "../api/userApi";


export default function FriendModal({ friendClicked, setFriendClicked, friendModalVisible, setFriendModalVisible, removeFriend, removeFriendFromGroup, ownerId }) {

    const [bio, setBio] = useState("");

    const getBio = async (id) => {
        try {
            const response = await userApi.getBio(id);
            setBio(response.data);
        }
        catch (error) {
            console.log(error);
        }
    }

    useEffect(() => {
        if (friendClicked) {
            getBio(friendClicked.id);
        }
    }, [friendClicked]);

    const closeModal = ()=>{
        setBio("");
        setFriendModalVisible(false); 
        setFriendClicked(null); 
    };

    return (
        friendClicked && (    // prevents instant rendering and friendClicked null errors
            <Modal
                animationType="fade"
                transparent={true}
                visible={friendModalVisible}
<<<<<<< HEAD
                onRequestClose={() => { setFriendModalVisible(false); setFriendClicked(null); }}
            >
                <TouchableOpacity activeOpacity={1} 
                onPress={() => { setFriendModalVisible(false); setFriendClicked(null); }} 
=======
                onRequestClose={() => {closeModal();}}
            >
                <TouchableOpacity activeOpacity={1} 
                onPress={() => { closeModal(); }} 
>>>>>>> f001f033
                style={styles.modalBackground}>
                    <View style={styles.redModalBanner} />
                    <TouchableOpacity activeOpacity={1} style={friendStyles.popUpContainer}>
                        <View style={friendStyles.topBanner} />

                        {/* Modal container */}
                        <View style={friendStyles.profileContainer}>

                            {/* PFP surrounded by white circle */}
                            <View style={friendStyles.whiteBorder}>
                                <Pfp url={friendClicked.pfp} size={100} />
                            </View>

                            {/* Username */}
                            <DefaultText style={friendStyles.username}>{friendClicked.username}</DefaultText>

                            {/* Bio */}
                            <View style={friendStyles.bioContainer}>
                                <DefaultText>{bio}</DefaultText>
                            </View>
                        </View>

                        {/* Buttons */}
                        <View style={friendStyles.buttonsContainer}>
                            {removeFriend &&
                                <TouchableOpacity
                                    style={friendStyles.button}
                                    onPress={() => {
                                        Alert.alert(
                                            `Remove ${friendClicked.username} as friend?`,
                                            "You will be removed from their friends list aswell.",
                                            [
                                                { text: "Confirm", onPress: () => { removeFriend(friendClicked.id); setFriendClicked(null); setFriendModalVisible(false); } },
                                                { text: "Cancel", style: "cancel" }
                                            ]
                                        );
                                    }}
                                >
                                    <DefaultText style={styles.buttonText}>Remove Friend</DefaultText>
                                </TouchableOpacity>
                            }

                            {(friendClicked.id !== ownerId && removeFriendFromGroup) &&
                                <TouchableOpacity
                                    style={friendStyles.button}
                                    onPress={() => {
                                        Alert.alert(
                                            `Remove ${friendClicked.username} from group?`,
                                            "This group will no longer appear on their home screen.",
                                            [
                                                { text: "Confirm", onPress: () => { removeFriendFromGroup(friendClicked.id); setFriendClicked(null); setFriendModalVisible(false); } },
                                                { text: "Cancel", style: "cancel" }
                                            ]
                                        );
                                    }}
                                >
                                    <DefaultText style={styles.buttonText}>Kick From Group</DefaultText>
                                </TouchableOpacity>
                            }
                            <TouchableOpacity
                                style={friendStyles.button}
                                onPress={() => { closeModal(); }}
                            >
                                <DefaultText style={styles.buttonText}>Close</DefaultText>
                            </TouchableOpacity>
                        </View>

                    </TouchableOpacity>
                    <View style={styles.redModalBanner} />
                </TouchableOpacity>
            </Modal>
        )
    );
}

const friendStyles= StyleSheet.create({
    button:{
        flex:1,
        borderRadius: 10, 
        backgroundColor: colors.secondary, 
        alignItems: "center", 
        justifyContent: "center"
    },
    popUpContainer:[
        styles.popupView, 
<<<<<<< HEAD
        { 
            alignItems: "baseline", 
            height: 320, 
            justifyContent: "baseline" 
        }
    ],
    topBanner:{ 
        width: '100%', 
        height: 60, 
        position: "absolute", 
        top: 0, 
        left: 0, 
        backgroundColor: colors.secondary 
    },
    profileContainer:{ 
        gap: 5, 
        paddingHorizontal: 10, 
        flex: 1, 
        width: '100%' 
    },
    whiteBorder:{ 
        alignSelf: 'baseline', 
        padding: 10, 
        backgroundColor: 'white', 
        borderRadius: 200 
    },
    username:[
        styles.titleText, 
        { 
=======
        { 
            alignItems: "baseline", 
            height: 320, 
            justifyContent: "baseline" 
        }
    ],
    topBanner:{ 
        width: '100%', 
        height: 60, 
        position: "absolute", 
        top: 0, 
        left: 0, 
        backgroundColor: colors.secondary 
    },
    profileContainer:{ 
        gap: 5, 
        paddingHorizontal: 10, 
        flex: 1, 
        width: '100%' 
    },
    whiteBorder:{ 
        alignSelf: 'baseline', 
        padding: 10, 
        backgroundColor: 'white', 
        borderRadius: 200 
    },
    username:[
        styles.titleText, 
        { 
>>>>>>> f001f033
            marginLeft: 15 
        }
    ],
    bioContainer:{ 
        height: 65, 
        width: '100%', 
        borderRadius: 10, 
        padding: 5 
    },
    buttonsContainer:{ 
        flexDirection: 'row', 
        width: '100%', 
        padding: 10, 
<<<<<<< HEAD
=======
        height: 60,
        gap:15,
>>>>>>> f001f033
        backgroundColor: colors.primary, 
        justifyContent: 'space-between' 
    },

});<|MERGE_RESOLUTION|>--- conflicted
+++ resolved
@@ -38,17 +38,10 @@
                 animationType="fade"
                 transparent={true}
                 visible={friendModalVisible}
-<<<<<<< HEAD
-                onRequestClose={() => { setFriendModalVisible(false); setFriendClicked(null); }}
-            >
-                <TouchableOpacity activeOpacity={1} 
-                onPress={() => { setFriendModalVisible(false); setFriendClicked(null); }} 
-=======
                 onRequestClose={() => {closeModal();}}
             >
                 <TouchableOpacity activeOpacity={1} 
                 onPress={() => { closeModal(); }} 
->>>>>>> f001f033
                 style={styles.modalBackground}>
                     <View style={styles.redModalBanner} />
                     <TouchableOpacity activeOpacity={1} style={friendStyles.popUpContainer}>
@@ -134,7 +127,6 @@
     },
     popUpContainer:[
         styles.popupView, 
-<<<<<<< HEAD
         { 
             alignItems: "baseline", 
             height: 320, 
@@ -164,37 +156,6 @@
     username:[
         styles.titleText, 
         { 
-=======
-        { 
-            alignItems: "baseline", 
-            height: 320, 
-            justifyContent: "baseline" 
-        }
-    ],
-    topBanner:{ 
-        width: '100%', 
-        height: 60, 
-        position: "absolute", 
-        top: 0, 
-        left: 0, 
-        backgroundColor: colors.secondary 
-    },
-    profileContainer:{ 
-        gap: 5, 
-        paddingHorizontal: 10, 
-        flex: 1, 
-        width: '100%' 
-    },
-    whiteBorder:{ 
-        alignSelf: 'baseline', 
-        padding: 10, 
-        backgroundColor: 'white', 
-        borderRadius: 200 
-    },
-    username:[
-        styles.titleText, 
-        { 
->>>>>>> f001f033
             marginLeft: 15 
         }
     ],
@@ -208,11 +169,8 @@
         flexDirection: 'row', 
         width: '100%', 
         padding: 10, 
-<<<<<<< HEAD
-=======
         height: 60,
         gap:15,
->>>>>>> f001f033
         backgroundColor: colors.primary, 
         justifyContent: 'space-between' 
     },
