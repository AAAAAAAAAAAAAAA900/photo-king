import { useRoute } from "@react-navigation/native";
import { FlatList, Image, Modal, SafeAreaView, TextInput, TouchableOpacity, useWindowDimensions, View, Alert } from "react-native";
import styles, { colors } from "../styles/ComponentStyles";
import DefaultText from "../components/DefaultText";
import { CommonActions } from "@react-navigation/native";
import { useState } from "react";
import axios from "axios";
import {API_URL} from "../api/utils";



export default function PhotoScreen ({navigation}){
    const route = useRoute();
    const user = route.params?.user;
    const group = route.params?.group;
    const photo = route.params?.photo;
    const [photoModalVisible, setPhotoModalVisible] = useState(false);
    const { width, height } = useWindowDimensions();

    const deletePhoto = async () => {
        try {
            const response = await axios.delete(`${API_URL}/api/user-image/delete-image/${photo.id}`, {
                headers: {
                    'Content-Type': 'multipart/form-data',
                },
            });
<<<<<<< HEAD
            navigation.navigate("Group", {user:user, group:group});
=======
            navigation.dispatch((state) => {
                const routes = state.routes.slice(0, -2); // Pop 2 screens from stack
                return CommonActions.reset({
                    ...state,
                    index: routes.length - 1,
                    routes
                });
            });
            navigation.navigate('Group', route.params);
>>>>>>> eba0e7b6
        } catch (error) {
            console.log(error);
        }
    };

    return(
        <SafeAreaView style={{flex:1}}>

            <Modal
            animationType="fade"
            transparent={true}
            visible={photoModalVisible}
            onRequestClose={() => {setPhotoModalVisible(false);}}
            >
                <View style={[styles.containerCenterAll, {flex:1, backgroundColor: 'rgba(0, 0, 0, 0.5)'}]}>
                    <Image
                    source={{uri: photo.url}}
                    style={{height:'90%', width:'90%', resizeMode:'contain'}}
                    />
                    <TouchableOpacity
                    onPress={()=>{setPhotoModalVisible(false);}}
                    style={[styles.button, {position:'absolute', top:height*0.1, right:width*0.1}]}
                    >
                        <DefaultText>close icon</DefaultText>
                    </TouchableOpacity>
                </View>
            </Modal>

            <TouchableOpacity 
            style={{flex:1, maxHeight:'60%', maxWidth:'100%', backgroundColor:colors.grey }}
            onPress={()=>{setPhotoModalVisible(true);}}
            >
                <Image 
                source={{uri: photo.url}}
                style={{height:'100%', width:'100%', resizeMode:'contain'}}
                />
            </TouchableOpacity>
            <View borderWidth={1} style={{padding: 20, flexDirection:'row', backgroundColor:colors.primary}}>
                { photo.userId == user.id &&
                    <TouchableOpacity
                    onPress={()=>{Alert.alert(
                                        `Delete this photo?`,
                                        "It will be removed from the group for everyone.",
                                        [
                                            { text: "Cancel", style: "cancel"},
                                            { text: "Confirm", onPress: () => {deletePhoto()} }
                                        ]
                                    );}}
                    style={[styles.button, {backgroundColor: colors.secondary}]}
                    >
                        <DefaultText>Delete Photo</DefaultText>
                    </TouchableOpacity>
                }
                <TouchableOpacity
                onPress={()=>{}}
                style={[styles.button, {backgroundColor: colors.secondary}]}
                >
                    <DefaultText>Download</DefaultText>
                </TouchableOpacity>
            </View>
            <View style={{flex:1}}>
                <FlatList/>
                <TextInput
                style={[styles.textIn, {margin:20}]}
                onChangeText={()=>{}}
                placeholder="Enter Comment..."
                />
            </View>
        </SafeAreaView>
    );
}<|MERGE_RESOLUTION|>--- conflicted
+++ resolved
@@ -24,9 +24,6 @@
                     'Content-Type': 'multipart/form-data',
                 },
             });
-<<<<<<< HEAD
-            navigation.navigate("Group", {user:user, group:group});
-=======
             navigation.dispatch((state) => {
                 const routes = state.routes.slice(0, -2); // Pop 2 screens from stack
                 return CommonActions.reset({
@@ -36,7 +33,6 @@
                 });
             });
             navigation.navigate('Group', route.params);
->>>>>>> eba0e7b6
         } catch (error) {
             console.log(error);
         }
