import { View, Text, SafeAreaView, Platform, TouchableOpacity, ActivityIndicator, KeyboardAvoidingView, ImageBackground, Keyboard, TouchableWithoutFeedback, TextInput, Image } from 'react-native';
import { useEffect, useState } from 'react';
import { LinearGradient } from 'expo-linear-gradient';
import styles, { colors } from '../styles/ComponentStyles.js';
import DefaultText from '../components/DefaultText.js';
import * as SecureStore from "expo-secure-store";
import authApi from "../api/authApi";
import userApi from "../api/userApi";
import * as AppleAuthentication from 'expo-apple-authentication';
<<<<<<< HEAD
import {isTokenValid} from "../api/apiClient";


export default function LoginScreen ({navigation}){
  // Login screen logic: store username and password
  const [username, setUsername] = useState(""); // State for username
  const [password, setPassword] = useState(""); // State for password
  const [errorText, setErrorText] = useState("");
  const [loading, setLoading] = useState(true);

  // Login attempt
  const Login = async () => {
    try {
      const response = await authApi.login(username, password);
      await SecureStore.setItemAsync("accessToken", response.data.accessToken);
      await SecureStore.setItemAsync("refreshToken", response.data.refreshToken);
      const user_info = await userApi.getUserInfo();

      navigation.navigate("Home", {user: user_info.data});
    } catch (error) {
      setErrorText("Username or password does not exist.");
      console.log(error);
    }
  }

  useEffect(() => {
    const checkLoginStatus = async () => {
      try {
        const refreshToken = await SecureStore.getItemAsync("refreshToken");
        if (refreshToken && await isTokenValid(refreshToken)) {
          const user_info = await userApi.getUserInfo();
          navigation.navigate("Home", {user: user_info.data});
        }
      } catch (error) {
        console.log(error);
      } finally{
        setLoading(false);
      }
    };
    checkLoginStatus().then();
  }, []);
=======
import { isTokenValid } from "../api/apiClient";
import { Controller, useForm } from 'react-hook-form';


export default function LoginScreen({ navigation }) {
    const [loading, setLoading] = useState(true);
    const [loginError, setLoginError] = useState("");
    const {
        control,
        handleSubmit,
    } = useForm();

    // Login attempt
    const login = async (username, password) => {
        try {
            const response = await authApi.login(username, password);
            await SecureStore.setItemAsync("accessToken", response.data.accessToken);
            await SecureStore.setItemAsync("refreshToken", response.data.refreshToken);
            const user_info = await userApi.getUserInfo();

            navigation.navigate("Home", { user: user_info.data });
        } catch (error) {
            setLoginError("Check username or password.");
            console.log(error);
        }
    }

    // auto login
    useEffect(() => {
        const checkLoginStatus = async () => {
            try {
                const refreshToken = await SecureStore.getItemAsync("refreshToken");
                if (refreshToken && await isTokenValid(refreshToken)) {
                    const user_info = await userApi.getUserInfo();
                    navigation.navigate("Home", { user: user_info.data });
                }
            } catch (error) {
                console.log(error);
            } finally {
                setLoading(false);
            }
        };
        checkLoginStatus().then();
    }, []);

    const onSubmit = (data) => {
        login(data.username, data.password);
    };
>>>>>>> 3ac95358

    // loading indicator blocking screen
    if (loading) {
        return (
            <SafeAreaView style={styles.containerCenterAll}>
                <ActivityIndicator size="large" color="#0000ff" />
            </SafeAreaView>
        );
    }

    // Login screen view
    return (
        <TouchableWithoutFeedback onPress={() => Keyboard.dismiss()}>
            <SafeAreaView style={styles.container}>
                <ImageBackground
                    resizeMode='stretch'
                    source={require('../../assets/backgrounds/LoginBackground.png')}
                    style={styles.containerCenterAll}
                >
                    <KeyboardAvoidingView 
                    keyboardVerticalOffset={-200}
                    behavior='padding'
                    style={styles.containerCenterAll}>
                        {/*<Image style={[styles.iconStyle, {height:60, width:300}]} source={require('../../assets/icons/title.png')}/>*/}
                        <View style={styles.inputContainer} >

                            {/* USERNAME INPUT */}
                            <View style={{ flexDirection: 'row', width: 250, height: 40, alignItems: 'center', backgroundColor: colors.greyWhite, borderRadius: 5 }}>
                                <Image style={[styles.iconStyle, { width: '10%', marginLeft: 5 }]} source={require('../../assets/icons/username.png')} />
                                <Controller
                                    name="username"
                                    control={control}
                                    rules={{ required: "Please enter a username." }}
                                    render={({ field: { onChange, value } }) => (
                                        <TextInput
                                            placeholder={'Enter username...'}
                                            maxLength={20}
                                            autoCorrect={false}
                                            value={value}
                                            onChangeText={(txt) => { onChange(txt); setLoginError(""); }}
                                            style={[styles.textIn, { width: 200 }]}
                                        />
                                    )} />
                            </View>

                            {/* PASSWORD INPUT */}
                            <View style={{ flexDirection: 'row', width: 250, height: 40, alignItems: 'center', backgroundColor: colors.greyWhite, borderRadius: 5 }}>
                                <Image style={[styles.iconStyle, { width: '10%', marginLeft: 5 }]} source={require('../../assets/icons/password.png')} />
                                <Controller
                                    name="password"
                                    control={control}
                                    rules={{ required: "Please enter a password." }}
                                    render={({ field: { onChange, value } }) => (
                                        <TextInput
                                            placeholder={'Enter password...'}
                                            maxLength={128}
                                            autoCorrect={false}
                                            secureTextEntry={true}
                                            value={value}
                                            onChangeText={(txt) => { onChange(txt); setLoginError(""); }}
                                            style={[styles.textIn, { width: 200 }]}
                                        />
                                    )} />
                            </View>

                            {/* ERROR DISPLAY */}
                            <View style={{ justifyContent: 'center', alignItems: 'center' }}>
                                {loginError && <DefaultText style={{ color: "red" }}>{loginError}</DefaultText>}
                            </View>

                            {/* SUBMIT BUTTON */}
                            <TouchableOpacity style={[
                                loginError ? { marginTop: 10 } : { marginTop: 30 },
                                { width: 250, height: 40, borderRadius: 20, backgroundColor: colors.secondary, alignItems: 'center', justifyContent: 'center' }]}
                                onPress={handleSubmit(onSubmit)}>
                                <DefaultText style={[styles.bold, { color: 'white' }]}>Sign In</DefaultText>
                            </TouchableOpacity>

                            {/* DIVIDERS */}
                            <View style={{ flexDirection: 'row', alignItems: 'center', gap: 10, width: 250, padding: 10 }}>
                                <View style={{ height: 1, flex: 1, backgroundColor: '#999999' }} />
                                <DefaultText style={{ color: '#999999' }}>OR</DefaultText>
                                <View style={{ height: 1, flex: 1, backgroundColor: '#999999' }} />
                            </View>

                            {/* 'SIGN IN WITH...' OPTIONS */}
                            {Platform.OS == 'ios' &&
                                <AppleAuthentication.AppleAuthenticationButton
                                    buttonType={AppleAuthentication.AppleAuthenticationButtonType.SIGN_IN}
                                    buttonStyle={AppleAuthentication.AppleAuthenticationButtonStyle.WHITE_OUTLINE}
                                    cornerRadius={20}
                                    style={{ width: 250, height: 40 }}
                                    onPress={async () => {
                                        try {
                                            const credential = await AppleAuthentication.signInAsync();
                                            const { identityToken } = credential;
                                            console.log(identityToken);

                                            // signed in
                                        } catch (e) {
                                            if (e.code === 'ERR_REQUEST_CANCELED') {
                                                // handle that the user canceled the sign-in flow
                                            } else {
                                                // handle other errors
                                            }
                                        }
                                    }}
                                />
                            }

                            {/* SIGN UP BUTTON */}
                            <View style={{flexDirection:'row'}}>
                                <DefaultText style={{color:'#999999'}}>Don't have an accout? </DefaultText>
                                <TouchableOpacity onPress={() => { navigation.navigate("Register") }}>
                                    <DefaultText style={styles.urlText}>Sign up!</DefaultText>
                                </TouchableOpacity>
                            </View>

                        </View>
                    </KeyboardAvoidingView>
                </ImageBackground>
            </SafeAreaView>
        </TouchableWithoutFeedback>
    );
<<<<<<< HEAD
  }


  // Login screen view
  return(
    <SafeAreaView  style={[styles.container/*, {backgroundColor:colors.primary}*/]}>
      <LinearGradient 
        colors={[colors.primary, colors.secondary]} // Change colors as needed
        start={{ x: 0, y: 0 }} // Top-left corner
        end={{ x: 1, y: 1 }} // Bottom-right corner
        style={styles.containerCenterAll}
      >
        <KeyboardAvoidingView behavior='padding' style={styles.containerCenterAll}>
          <View padding={20} borderWidth={5} style={[styles.inputContainer, {alignSelf:'center'}]} >
            <Input userUpdate={setUsername} passUpdate={setPassword}/>
            { errorText &&
              <Text style={[{color:'red'},styles.baseText]}>{errorText}</Text>
            }
            <TouchableOpacity style={styles.button} onPress={Login}>
              <DefaultText>Sign In</DefaultText>
            </TouchableOpacity>
            <TouchableOpacity onPress={() => {navigation.navigate("Register")}}>
              <Text style={styles.urlText}>create an account</Text>
            </TouchableOpacity>
            { Platform.OS == 'ios' &&
              <AppleAuthentication.AppleAuthenticationButton
                  buttonType={AppleAuthentication.AppleAuthenticationButtonType.SIGN_IN}
                  buttonStyle={AppleAuthentication.AppleAuthenticationButtonStyle.BLACK}
                  cornerRadius={5}
                  style={styles.button}
                  onPress={async () => {
                    try {
                      const credential = await AppleAuthentication.signInAsync();
                      const { identityToken } = credential;
                      console.log(identityToken);

                      // signed in
                    } catch (e) {
                      if (e.code === 'ERR_REQUEST_CANCELED') {
                        // handle that the user canceled the sign-in flow
                      } else {
                        // handle other errors
                      }
                    }
                  }}
              />
            }
          </View>
        </KeyboardAvoidingView>
      </LinearGradient>
    </SafeAreaView>
  );
=======
>>>>>>> 3ac95358
}<|MERGE_RESOLUTION|>--- conflicted
+++ resolved
@@ -7,49 +7,6 @@
 import authApi from "../api/authApi";
 import userApi from "../api/userApi";
 import * as AppleAuthentication from 'expo-apple-authentication';
-<<<<<<< HEAD
-import {isTokenValid} from "../api/apiClient";
-
-
-export default function LoginScreen ({navigation}){
-  // Login screen logic: store username and password
-  const [username, setUsername] = useState(""); // State for username
-  const [password, setPassword] = useState(""); // State for password
-  const [errorText, setErrorText] = useState("");
-  const [loading, setLoading] = useState(true);
-
-  // Login attempt
-  const Login = async () => {
-    try {
-      const response = await authApi.login(username, password);
-      await SecureStore.setItemAsync("accessToken", response.data.accessToken);
-      await SecureStore.setItemAsync("refreshToken", response.data.refreshToken);
-      const user_info = await userApi.getUserInfo();
-
-      navigation.navigate("Home", {user: user_info.data});
-    } catch (error) {
-      setErrorText("Username or password does not exist.");
-      console.log(error);
-    }
-  }
-
-  useEffect(() => {
-    const checkLoginStatus = async () => {
-      try {
-        const refreshToken = await SecureStore.getItemAsync("refreshToken");
-        if (refreshToken && await isTokenValid(refreshToken)) {
-          const user_info = await userApi.getUserInfo();
-          navigation.navigate("Home", {user: user_info.data});
-        }
-      } catch (error) {
-        console.log(error);
-      } finally{
-        setLoading(false);
-      }
-    };
-    checkLoginStatus().then();
-  }, []);
-=======
 import { isTokenValid } from "../api/apiClient";
 import { Controller, useForm } from 'react-hook-form';
 
@@ -98,7 +55,6 @@
     const onSubmit = (data) => {
         login(data.username, data.password);
     };
->>>>>>> 3ac95358
 
     // loading indicator blocking screen
     if (loading) {
@@ -223,59 +179,4 @@
             </SafeAreaView>
         </TouchableWithoutFeedback>
     );
-<<<<<<< HEAD
-  }
-
-
-  // Login screen view
-  return(
-    <SafeAreaView  style={[styles.container/*, {backgroundColor:colors.primary}*/]}>
-      <LinearGradient 
-        colors={[colors.primary, colors.secondary]} // Change colors as needed
-        start={{ x: 0, y: 0 }} // Top-left corner
-        end={{ x: 1, y: 1 }} // Bottom-right corner
-        style={styles.containerCenterAll}
-      >
-        <KeyboardAvoidingView behavior='padding' style={styles.containerCenterAll}>
-          <View padding={20} borderWidth={5} style={[styles.inputContainer, {alignSelf:'center'}]} >
-            <Input userUpdate={setUsername} passUpdate={setPassword}/>
-            { errorText &&
-              <Text style={[{color:'red'},styles.baseText]}>{errorText}</Text>
-            }
-            <TouchableOpacity style={styles.button} onPress={Login}>
-              <DefaultText>Sign In</DefaultText>
-            </TouchableOpacity>
-            <TouchableOpacity onPress={() => {navigation.navigate("Register")}}>
-              <Text style={styles.urlText}>create an account</Text>
-            </TouchableOpacity>
-            { Platform.OS == 'ios' &&
-              <AppleAuthentication.AppleAuthenticationButton
-                  buttonType={AppleAuthentication.AppleAuthenticationButtonType.SIGN_IN}
-                  buttonStyle={AppleAuthentication.AppleAuthenticationButtonStyle.BLACK}
-                  cornerRadius={5}
-                  style={styles.button}
-                  onPress={async () => {
-                    try {
-                      const credential = await AppleAuthentication.signInAsync();
-                      const { identityToken } = credential;
-                      console.log(identityToken);
-
-                      // signed in
-                    } catch (e) {
-                      if (e.code === 'ERR_REQUEST_CANCELED') {
-                        // handle that the user canceled the sign-in flow
-                      } else {
-                        // handle other errors
-                      }
-                    }
-                  }}
-              />
-            }
-          </View>
-        </KeyboardAvoidingView>
-      </LinearGradient>
-    </SafeAreaView>
-  );
-=======
->>>>>>> 3ac95358
 }