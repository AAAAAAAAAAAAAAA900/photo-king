import { SafeAreaView, FlatList, StyleSheet, View, Image, TouchableOpacity, Modal, Linking, Alert, Text, TouchableWithoutFeedback } from 'react-native';
import DefaultText from '../components/DefaultText';
import { useRoute } from '@react-navigation/native';
import styles, { colors } from '../styles/ComponentStyles.js';
import {useEffect, useState} from "react";
import GroupPreview from '../components/GroupPreview.js';
import * as ImagePicker from 'expo-image-picker';
import { Controller } from 'react-hook-form';
import { CommonActions } from "@react-navigation/native";
import {useActionSheet} from "@expo/react-native-action-sheet";
import FriendSearch, { FriendPreview } from '../components/FriendSearch.js';
import axios from "axios";
import {API_URL} from "../api/utils";
import { lookup } from 'react-native-mime-types';
import Pfp from '../components/Pfp.js';
import Members from '../components/Members.js';
<<<<<<< HEAD
import imageApi from "../api/imageApi";
import photoGroupApi from "../api/photoGroupApi";
=======
import FriendModal from '../components/FriendModal.js';
>>>>>>> e0054741

export default function GroupScreen({navigation}){
    const route = useRoute();
    const [user, setUser] = useState(route.params?.user);
    const [group, setGroup] = useState(route.params?.group);
    const [pictures, setPictures] = useState([]);
    const [userModalVisible, setUserModalVisible] = useState(false);
    const [isGroupDeleted, setIsGroupDeleted] = useState(false);
    const [membersPopUpVisible, setMembersPopUpVisible] = useState(false);
    const [friendModalVisible, setFriendModalVisible] = useState(false); 
    const [friendClicked, setFriendClicked] = useState(null);   

    useEffect(() => {
        setGroup(user.groups.filter((g)=>g.id == group.id)[0]);    // update group when members or name changes
        navigation.setOptions({ 
            title: group.name, 
            headerRight: () => (
                    <TouchableOpacity style={styles.button} 
                    onPressOut={() => setMembersPopUpVisible(!membersPopUpVisible)} >
                        <DefaultText>people</DefaultText>
                    </TouchableOpacity>) 
        });
    }, [membersPopUpVisible, user]);

    const { showActionSheetWithOptions } = useActionSheet();

    const onPressPhoto = () => {
        const options = ['Gallery', 'Camera', 'Cancel']
        const cancelButtonIndex = 2;

        showActionSheetWithOptions({
            options,
            cancelButtonIndex
        }, (selectedIndex) => {
            switch (selectedIndex) {
                case cancelButtonIndex:
                    break;
                case 0:
                    pickImage();
                    break;
                case 1:
                    takeImage();
                    break;
            }
        })
    }

    const uploadPhotos = async (images) => {
        const formData = new FormData();

        images.assets.forEach((image) => {
            formData.append('files', {
                uri: image.uri,
                name: image.fileName || image.filename || 'image.jpg', // Ensure proper name field
                type: lookup(image.uri)
            });
        });

        formData.append('userId', user.id);
        formData.append('groupId', group.id);

        console.log(formData._parts);

        try {
            const response2 = await imageApi.uploadImages(formData);
            console.log('Upload Success');
        }
        catch (error) {
            console.log('Upload Error:', error.response?.data || error.message);
        }

        /*
        try {
            const response = await axios.post(`${API_URL}/api/user-image/upload`, formData, {
                headers: {
                    'Content-Type': 'multipart/form-data',
                },
            });
            console.log('Upload Success');
            console.log(response.data);
        } catch (error) {
            console.log('Upload Error:', error.response?.data || error.message);
        }

         */

        loadPictures(setPictures, group);
    }

    // FlatList element's view
    const Pic = ({ photo }) => {
        // Checks if picture is first, second, or third
        const winningBorder = {};
        for(let i = 0; i < pictures.length && i < 3; ++i){
            if(pictures[i].id == photo.id){
                winningBorder['borderWidth'] = 4;
                winningBorder['borderRadius'] = 4;
                switch (i) {
                    case 0:
                        winningBorder['borderColor'] = '#FFD700'
                        break;
                    case 1:
                        winningBorder['borderColor'] = '#C0C0C0'
                        break;
                    case 2:
                        winningBorder['borderColor'] = '#CD7F32'
                        break;
                    default:
                        break;
                }
            }
        }
        return (
            <TouchableOpacity 
            onPress={()=>navigation.navigate("Photo", {user: user, group: group, photo: photo})}
            style={[styles.picHolder, winningBorder]}>
                <Image
                    style={styles.pic}
                    source={{uri: photo.url}}
                    // defaultSource= default image to display while loading images.
                />
                <View style={{width:30, height:30, borderRadius:15, position:'absolute', bottom:5, left:5, backgroundColor:colors.primary, alignItems:'center', justifyContent: 'center'}}>
                    <DefaultText>{photo.points}</DefaultText>
                </View>
            </TouchableOpacity>
        );
    };
    
    const pickImage = async () => {
        const { status } = await ImagePicker.requestMediaLibraryPermissionsAsync();
                                            // useMediaLibraryPermissions?
        if (status !== 'granted'){
            Alert.alert(
                "Permission Required",
                "You need to grant gallery access to upload images.",
                [
                    { text: "Cancel", style: "cancel"},
                    { text: "Open Settings", onPress: () => Linking.openSettings() }
                ]
            );
            return;
        }
        
        let result = await ImagePicker.launchImageLibraryAsync({
          mediaTypes: ['images'],
          /*allowsEditing: true,*/ //uncomment if multiple selection false
          /*aspect: [4, 3],*/
          allowsMultipleSelection:true,
        });

        if (!result.canceled) {
            const pics = pictures.concat((result.assets).map((image) => {return {uri:image.url};}));
            setPictures(pics);
            /* API CALL ADD IMAGE TO TABLE */
            uploadPhotos(result);
        }
    };

    const takeImage = async () => {

        const { status } = await ImagePicker.requestCameraPermissionsAsync();

        if (status !== 'granted'){
            Alert.alert(
                "Permission Required",
                "You need to grant camera access to take pictures.",
                [
                    { text: "Cancel", style: "cancel"},
                    { text: "Open Settings", onPress: () => Linking.openSettings() }
                ]
            );
            return;
        }

        let result = await ImagePicker.launchCameraAsync({
          /*mediaTypes: ['images', 'videos'],*/ //Uncomment for videos
          allowsEditing: true,
        });

        if (!result.canceled) {
            const pics = pictures.concat((result.assets).map((image) => {return {uri:image.url};}));
            setPictures(pics);
            /* API CALL ADD IMAGE TO TABLE */
            uploadPhotos(result);
        }
    };

    const addUserToGroup = async (id) => {
        try {
<<<<<<< HEAD
            const response = await photoGroupApi.addUserToGroup(id, group.id);
=======
            const response = await axios.post(`${API_URL}/api/user-groups/add-user/${id}/${group.id}`,
            {
                headers: {
                    'Content-Type': 'application/json'
                }
            });
            // remove current group then add back updated version
            const groupsCopy = user.groups.filter((g) => {g.id != group.id});
            groupsCopy.push(response.data);
            setUser({...user, groups: groupsCopy});   
        }
        catch (error) {
            console.log(error);
        }
    };

    const removeUserFromGroup = async (id) => {
        try {
            const response = await axios.post(`${API_URL}/api/user-groups/remove-user/${id}/${group.id}`,
            {
                headers: {
                    'Content-Type': 'application/json'
                }
            });
            // remove current group then add back updated version
            const groupsCopy = user.groups.filter((g) => {g.id != group.id});
            groupsCopy.push(response.data);
            setUser({...user, groups: groupsCopy});   
>>>>>>> e0054741
        }
        catch (error) {
            console.log(error);
        }
    };

    const deleteGroup = async () => {
        try{
            const response2 = await photoGroupApi.deleteGroup(group.id);
            setUser({...user, groups: user.groups.filter((thisGroup) => thisGroup.id != group.id)});
            setIsGroupDeleted(true);
        }
        catch(error){
            console.log(error);
        }
    }

    // Ensures group is removed from user obj before navigation
    useEffect(() => {
        if(isGroupDeleted){
            navigation.dispatch((state) => {
                const routes = state.routes.slice(0, -2); // Pop 1 screen from stack
                return CommonActions.reset({
                    ...state,
                    index: routes.length - 1,
                    routes
                });
            });
            navigation.navigate('Home', {user:{...user, groups:user.groups.filter((g)=> g.id != group.id)}});
        }
    }, [isGroupDeleted]);


    // useEffect to get group pictures on load
    useEffect(() => {
        loadPictures(setPictures, group).then(r => {});
    }, []);

    return(
        <SafeAreaView style={{flex:1}}>
            
            {/* add user pop-up */}
            <Modal
                animationType="fade"
                transparent={true}
                visible={userModalVisible}
                onRequestClose={() => {setUserModalVisible(false);}}
                style={{justifyContent:'center'}}
            >
                <View style={[styles.containerCenterAll, {backgroundColor: 'rgba(0, 0, 0, 0.5)'}]}>
                    <View style={styles.popupView}>
                        <View style={{width:'100%', height:'100%'}}>
                            <FriendSearch 
                            searchData={user.friends.filter((f)=>!group.users.some((member)=>member.id==f.id))} 
                            onSelect={(friend) => {
                                Alert.alert(
                                    `Add ${friend.username} to group?`,
                                    "They will have access to all photos in this group.",
                                    [
                                        { text: "Cancel", style: "cancel"},
                                        { text: "Confirm", onPress: () => {addUserToGroup(friend.id)} }
                                    ]
                                );
                                setUserModalVisible(false);
                            }}/>
                            <TouchableOpacity style={styles.button} onPress={()=>setUserModalVisible(false)}>
                                <DefaultText>Close</DefaultText>
                            </TouchableOpacity>
                        </View>
                    </View>
                </View>
            </Modal>

            {/* Group members side bar popup */}
            <Members group={group}
            membersPopUpVisible={membersPopUpVisible} 
            setMembersPopUpVisible={setMembersPopUpVisible}
            press={(friend)=>{setFriendClicked(friend); setFriendModalVisible(true);}}
            />
            
            {/* Group title bar */}
            <View style={{padding:5, backgroundColor:colors.primary, flexDirection:'row'}}>
                {/* Disables ranking button if user already ranked this week */}
                { !group.userRanked[user.id] ?
                    <TouchableOpacity
                    style={styles.button}
                    onPress={()=>{navigation.navigate("Rank", {user: user, group: group});}}
                    >
                        <DefaultText>Rank Images</DefaultText>
                    </TouchableOpacity>
                :
                    <View
                    style={[styles.button, {backgroundColor:'grey'}]}                >
                        <DefaultText>Rank Images</DefaultText>
                    </View>
                }
                { group.ownerId == user.id &&
                    <TouchableOpacity
                    style={[styles.button, {backgroundColor:colors.secondary}]}
                    onPress={()=>{Alert.alert(
                        `Delete ${group.name}?`,
                        "This will delete all photos stored here",
                        [
                            { text: "Cancel", style: "cancel"},
                            { text: "Confirm", onPress: () => {deleteGroup()} }
                        ]
                    );}}
                    >
                        <DefaultText>Delete Group</DefaultText>
                    </TouchableOpacity>
                }
            </View>

            {/* group member preview */}
            <FriendModal 
            friendClicked={friendClicked}
            setFriendClicked={setFriendClicked}
            friendModalVisible={friendModalVisible}
            setFriendModalVisible={setFriendModalVisible}
            removeFriendFromGroup={removeUserFromGroup}
            />

            {/* Photo list */}
            <View style={groupStyles.picList}>
                <FlatList 
                    numColumns={3}
                    renderItem={({ item }) => <Pic photo={item} />}
                    keyExtractor={(picture) => picture.url}
                    data={pictures}
                />
            </View>
            <View style={groupStyles.buttonHolder}>
                <TouchableOpacity style={[styles.button, {width:'50%'}]}
                    onPress={() => {onPressPhoto()}}>
                    <DefaultText>Add Photo</DefaultText>
                </TouchableOpacity>
                <TouchableOpacity style={[styles.button, {width:'50%'}]}
                onPress={() => {setUserModalVisible(!userModalVisible)}}>
                    <DefaultText>Add User</DefaultText>
                </TouchableOpacity>
            </View>
        </SafeAreaView>
    );
}
const groupStyles = StyleSheet.create({
    picList: {
        flex: 1
    },
    buttonHolder: {
        alignSelf: 'baseline',
        flexDirection:"row"
    },
});

export const loadPictures = async (setPictures, group) => {

    try {
        const response = await imageApi.getGroupImages(group.id);
        setPictures(response.data.sort((a,b)=> b.points-a.points));
    } catch (error) {
        console.log(error);
    }


    /*
    try {
        const response = await axios.get(`${API_URL}/api/user-image/get-group-images/${group.id}`);
        setPictures(response.data.sort((a,b)=> b.points-a.points));
    } catch (error) {
        console

     */
}<|MERGE_RESOLUTION|>--- conflicted
+++ resolved
@@ -14,12 +14,9 @@
 import { lookup } from 'react-native-mime-types';
 import Pfp from '../components/Pfp.js';
 import Members from '../components/Members.js';
-<<<<<<< HEAD
 import imageApi from "../api/imageApi";
 import photoGroupApi from "../api/photoGroupApi";
-=======
 import FriendModal from '../components/FriendModal.js';
->>>>>>> e0054741
 
 export default function GroupScreen({navigation}){
     const route = useRoute();
@@ -209,15 +206,7 @@
 
     const addUserToGroup = async (id) => {
         try {
-<<<<<<< HEAD
             const response = await photoGroupApi.addUserToGroup(id, group.id);
-=======
-            const response = await axios.post(`${API_URL}/api/user-groups/add-user/${id}/${group.id}`,
-            {
-                headers: {
-                    'Content-Type': 'application/json'
-                }
-            });
             // remove current group then add back updated version
             const groupsCopy = user.groups.filter((g) => {g.id != group.id});
             groupsCopy.push(response.data);
@@ -240,7 +229,6 @@
             const groupsCopy = user.groups.filter((g) => {g.id != group.id});
             groupsCopy.push(response.data);
             setUser({...user, groups: groupsCopy});   
->>>>>>> e0054741
         }
         catch (error) {
             console.log(error);
@@ -403,14 +391,4 @@
     } catch (error) {
         console.log(error);
     }
-
-
-    /*
-    try {
-        const response = await axios.get(`${API_URL}/api/user-image/get-group-images/${group.id}`);
-        setPictures(response.data.sort((a,b)=> b.points-a.points));
-    } catch (error) {
-        console
-
-     */
 }