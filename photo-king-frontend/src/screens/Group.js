<<<<<<< HEAD
import { SafeAreaView, Text } from 'react-native';
import DefaultText from '../components/DefaultText';
import { useRoute } from '@react-navigation/native';
import {useEffect} from "react";
=======
import { SafeAreaView, FlatList, StyleSheet, View, Image, TouchableOpacity, Modal, Linking, Alert } from 'react-native';
import DefaultText from '../components/DefaultText';
import { useRoute } from '@react-navigation/native';
import styles, { colors } from '../styles/ComponentStyles.js';
import {useEffect, useState} from "react";
import GroupPreview from '../components/GroupPreview.js';
import * as ImagePicker from 'expo-image-picker';
import { Controller } from 'react-hook-form';
import {useActionSheet} from "@expo/react-native-action-sheet";
import FriendSearch from '../components/FriendSearch.js';
>>>>>>> fc2aa3f2

export default function GroupScreen({navigation}){
    const route = useRoute();
    const user = route.params?.user;
    const group = route.params?.group;
<<<<<<< HEAD

    return(
        <SafeAreaView>
            <DefaultText> {user.email} </DefaultText>
=======
    const [pictures, setPictures] = useState([]);
    const [photoModalVisible, setPhotoModalVisible] = useState(false);
    const [userModalVisible, setUserModalVisible] = useState(false);
    const [uploadImage, setUploadImage] = useState([]);

    const { showActionSheetWithOptions } = useActionSheet();

    const onPressPhoto = () => {
        const options = ['Gallery', 'Camera', 'Cancel']
        const cancelButtonIndex = 2;

        showActionSheetWithOptions({
            options,
            cancelButtonIndex
        }, (selectedIndex) => {
            switch (selectedIndex) {
                case cancelButtonIndex:
                    break;
                case 0:
                    pickImage();
                    break;
                case 1:
                    takeImage();
                    break;
            }
        })
    }

    // FlatList element's view
    const Pic = ({ photo }) => {
        return <TouchableOpacity style={groupStyles.picHolder}>{photo.icon}</TouchableOpacity>;
    };

    // API call(?) to get photos from group
    const loadPictures /*= async*/ = () => {
        const pics = [];
        for (let i = 0; i < 3; ++i){
            pics[i]= {
                icon: (
                    <Image
                        style={groupStyles.pic}
                        source={require('../../assets/icons/icon.png')}
                        // defaultSource= default image to display while loading images.
                    />
                ),
                id:i.toString()
            };
        }
        setPictures(pics);
    }

    // useEffect to get group pictures on load
    useEffect(() => {
        loadPictures();
    }, []);
    
    const pickImage = async () => {
        const { status } = await ImagePicker.requestMediaLibraryPermissionsAsync();
                                            // useMediaLibraryPermissions?

        if (status !== 'granted'){
            Alert.alert(
                "Permission Required",
                "You need to grant gallery access to upload images.",
                [
                    { text: "Cancel", style: "cancel"},
                    { text: "Open Settings", onPress: () => Linking.openSettings() }
                ]
            );
            return;
        }

        
        let result = await ImagePicker.launchImageLibraryAsync({
          /*mediaTypes: ['images', 'videos'],*/ //Uncomment for videos
          /*allowsEditing: true,*/ //uncomment if multiple selection false
          /*aspect: [4, 3],*/
          allowsMultipleSelection:true,
        });

        if (!result.canceled) {
            setUploadImage(result.assets);
            const pics = pictures.concat((result.assets).map((image) => {return {icon:(
                <Image
                    style={groupStyles.pic}
                    source={{uri:image.uri}}
                    // defaultSource= default image to display while loading images.
                />
            ), id:image.uri};}));
            setPictures(pics);
            /* API CALL ADD IMAGE TO TABLE */
        }
    };

    const takeImage = async () => {

        const { status } = await ImagePicker.requestCameraPermissionsAsync();

        if (status !== 'granted'){
            Alert.alert(
                "Permission Required",
                "You need to grant camera access to take pictures.",
                [
                    { text: "Cancel", style: "cancel"},
                    { text: "Open Settings", onPress: () => Linking.openSettings() }
                ]
            );
            return;
        }

        let result = await ImagePicker.launchCameraAsync({
          /*mediaTypes: ['images', 'videos'],*/ //Uncomment for videos
          allowsEditing: true,
        });

        if (!result.canceled) {
            setUploadImage(result.assets);
            const pics = pictures.concat((result.assets).map((image) => {return {icon:(
                <Image
                    style={groupStyles.pic}
                    source={{uri:image.uri}}
                    // defaultSource= default image to display while loading images.
                />
            ), id:image.uri};}));
            setPictures(pics);
            /* API CALL ADD IMAGE TO TABLE */
        }
    };

    // const addUserToGroup = async (username) => {
    //     try {
    //         const response = await axios.get(`${API_URL}/api/user/get-user/${username}`,
    //         {
    //             headers: {
    //                 'Content-Type': 'application/json'
    //             }
    //         });
    //         setUser(response.data);
    //     }
    //     catch (error) {
    //         console.log(error);
    //     }
    // };

    return(
        <SafeAreaView style={{flex:1}}>

            {/* add photo pop-up 
            <Modal
                animationType="fade"
                transparent={true}
                visible={photoModalVisible}
                onRequestClose={() => {setPhotoModalVisible(false);}}
            >
                <View style={styles.containerCenterAll}>
                    <View style={groupStyles.popupView}>
                        <TouchableOpacity style={[styles.button, {width:'50%', height:'100%'}]}
                            onPress={() => {
                                setPhotoModalVisible(false);
                                takeImage();
                            }}>
                            <DefaultText>Camera</DefaultText>
                        </TouchableOpacity>
                        <TouchableOpacity style={[styles.button, {width:'50%', height:'100%'}]}
                            onPress={() => {
                                setPhotoModalVisible(false);
                                pickImage();
                            }}>
                            <DefaultText>Gallery</DefaultText>
                        </TouchableOpacity>
                    </View>
                </View>
            </Modal>
            */}
            
            {/* add user pop-up */}
            <Modal
                animationType="fade"
                transparent={true}
                visible={userModalVisible}
                onRequestClose={() => {setUserModalVisible(!userModalVisible);}}
                style={{justifyContent:'center'}}
            >
                <View style={styles.containerCenterAll}>
                    <View style={groupStyles.popupView}>
                        <View style={{flex:1}}>
                            <FriendSearch searchData={user.friends} onSelect={(friend) => {
                                Alert.alert(
                                    `Add ${friend} to group?`,
                                    [
                                        { text: "Cancel", style: "cancel"},
                                        { text: "Confirm", onPress: () => {/*addUserToGroup(friend);*/ console.log("Uncomment function");} }
                                    ]
                                );
                                setUserModalVisible(false);
                            }}/>
                        </View>
                    </View>
                </View>
            </Modal>

            <DefaultText> {JSON.stringify(user)} {JSON.stringify(group)}</DefaultText>

            {/* Photo list */}
            <View style={groupStyles.picList}>
                <FlatList 
                    numColumns={3}
                    renderItem={({ item }) => <Pic photo={item} />}
                    keyExtractor={(picture) => picture.id}
                    data={pictures}
                />
            </View>
            <View style={groupStyles.buttonHolder}>
                <TouchableOpacity style={[styles.button, {width:'50%'}]}
                    onPress={() => {onPressPhoto()}}>
                    <DefaultText>Add Photo</DefaultText>
                </TouchableOpacity>
                <TouchableOpacity style={[styles.button, {width:'50%'}]}
                onPress={() => {setUserModalVisible(!userModalVisible)}}>
                    <DefaultText>Add User</DefaultText>
                </TouchableOpacity>
            </View>
>>>>>>> fc2aa3f2
        </SafeAreaView>
    );
}<|MERGE_RESOLUTION|>--- conflicted
+++ resolved
@@ -1,9 +1,3 @@
-<<<<<<< HEAD
-import { SafeAreaView, Text } from 'react-native';
-import DefaultText from '../components/DefaultText';
-import { useRoute } from '@react-navigation/native';
-import {useEffect} from "react";
-=======
 import { SafeAreaView, FlatList, StyleSheet, View, Image, TouchableOpacity, Modal, Linking, Alert } from 'react-native';
 import DefaultText from '../components/DefaultText';
 import { useRoute } from '@react-navigation/native';
@@ -14,18 +8,11 @@
 import { Controller } from 'react-hook-form';
 import {useActionSheet} from "@expo/react-native-action-sheet";
 import FriendSearch from '../components/FriendSearch.js';
->>>>>>> fc2aa3f2
 
 export default function GroupScreen({navigation}){
     const route = useRoute();
     const user = route.params?.user;
     const group = route.params?.group;
-<<<<<<< HEAD
-
-    return(
-        <SafeAreaView>
-            <DefaultText> {user.email} </DefaultText>
-=======
     const [pictures, setPictures] = useState([]);
     const [photoModalVisible, setPhotoModalVisible] = useState(false);
     const [userModalVisible, setUserModalVisible] = useState(false);
@@ -248,7 +235,36 @@
                     <DefaultText>Add User</DefaultText>
                 </TouchableOpacity>
             </View>
->>>>>>> fc2aa3f2
         </SafeAreaView>
     );
-}+}
+const groupStyles = StyleSheet.create({
+    picList: {
+        flex: 1
+    },
+    picHolder: {
+        flex:1,
+        maxWidth: "33%",
+        aspectRatio:1,
+        alignItems:'center',
+        margin: 1.5
+    },
+    pic: { 
+        flex:1, 
+        height:'100%', 
+        width:'100%', 
+        resizeMode:'cover' 
+    },
+    buttonHolder: {
+        alignSelf: 'baseline',
+        flexDirection:"row"
+    },
+    popupView: {
+        justifyContent: 'center',
+        alignItems: 'center',
+        flexDirection:'row',
+        width:300,
+        height:300,
+        backgroundColor: colors.greyWhite
+    }
+});