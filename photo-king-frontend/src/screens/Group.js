--- conflicted
+++ resolved
@@ -31,10 +31,7 @@
     const [friendClicked, setFriendClicked] = useState(null);
     const [optionsModalVisible, setOptionsModalVisible] = useState(false);
     const [loading, setLoading] = useState(true);
-<<<<<<< HEAD
-=======
     const summary = true;
->>>>>>> f001f033
 
     // For positioning position:absolute elements
     const optionsButtonRef = useRef(null);
@@ -125,10 +122,7 @@
                 <Image
                     style={[styles.pic, winningBorder]}
                     source={{ uri: photo.url }}
-<<<<<<< HEAD
-=======
                     progressiveRenderingEnabled={true}
->>>>>>> f001f033
                 />
                 <View style={picStyles.points}>
                     <DefaultText>{photo.points}</DefaultText>
@@ -381,12 +375,6 @@
             </Modal>
 
             {/* Group members side bar popup */}
-<<<<<<< HEAD
-            <Members users={[...group.users].filter((u) => u.id != user.id)}
-                membersPopUpVisible={membersPopUpVisible}
-                setMembersPopUpVisible={setMembersPopUpVisible}
-                press={(friend) => { setFriendClicked(friend); setFriendModalVisible(true); }}
-=======
             <Members 
                 users={group.users}
                 membersPopUpVisible={membersPopUpVisible}
@@ -398,7 +386,6 @@
                     ()=>{navigation.navigate("Summary", { user: user, group: group });} 
                     : 
                     undefined}
->>>>>>> f001f033
             />
 
             {/* Group options bar */}
@@ -463,10 +450,7 @@
                 friendModalVisible={friendModalVisible}
                 setFriendModalVisible={setFriendModalVisible}
                 removeFriendFromGroup={user.id == group.ownerId ? removeUserFromGroup : null}
-<<<<<<< HEAD
-=======
                 ownerId={group.ownerId}
->>>>>>> f001f033
             />
 
             {/* Photo list */}
