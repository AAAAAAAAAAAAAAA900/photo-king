--- conflicted
+++ resolved
@@ -64,13 +64,6 @@
         );
     };
 
-<<<<<<< HEAD
-    const submitRanks = async () => {
-        try{
-            for(url in ranks){
-                pic = pictures.filter((picture) => picture.url == url);
-                const response = await axios.put(`${API_URL}/api/user-image/update-points/${pic[0].id}/${(ranks[url]+1)}`,
-=======
     useEffect(()=>{
         if(isSubmitted){
             navigation.dispatch((state) => {
@@ -97,7 +90,6 @@
             for(let url in ranks){
                 const pic = pictures.filter((picture) => picture.url == url);
                 const updatePointsResponse = await axios.put(`${API_URL}/api/user-image/update-points/${pic[0].id}/${(ranks[url]+1)}`,
->>>>>>> eba0e7b6
                     {
                         headers: {
                             'Content-Type': 'application/json'
@@ -105,14 +97,10 @@
                     }
                 );
             }
-<<<<<<< HEAD
-            navigation.navigate('Group', {user:user, group:group});
-=======
             const newRankTracker = {...group.userRanked};
             newRankTracker[user.id] = true;
             setGroup({...group, userRanked:newRankTracker});
             setSubmitted(true);
->>>>>>> eba0e7b6
         } catch(error){
             console.log(error);
         }
