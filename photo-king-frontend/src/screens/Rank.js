--- conflicted
+++ resolved
@@ -79,12 +79,8 @@
                 images: ranks.filter((element) => element !== null)
             };
 
-<<<<<<< HEAD
-            await photoGroupApi.updateUserRank(data).then(navigateBack());
-=======
             await photoGroupApi.updateUserRank(data);
             navigateBack();
->>>>>>> f001f033
         } catch (error) {
             console.log(error);
         }
