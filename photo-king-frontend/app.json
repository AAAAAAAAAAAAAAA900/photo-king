--- conflicted
+++ resolved
@@ -54,13 +54,10 @@
         "android.permission.READ_EXTERNAL_STORAGE",
         "android.permission.WRITE_EXTERNAL_STORAGE",
         "android.permission.ACCESS_MEDIA_LOCATION",
-<<<<<<< HEAD
-=======
         "android.permission.RECORD_AUDIO",
         "android.permission.READ_EXTERNAL_STORAGE",
         "android.permission.WRITE_EXTERNAL_STORAGE",
         "android.permission.ACCESS_MEDIA_LOCATION",
->>>>>>> 8146fe02
         "android.permission.RECORD_AUDIO"
       ],
       "config": {
