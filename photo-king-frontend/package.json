--- conflicted
+++ resolved
@@ -27,14 +27,7 @@
     "react-hook-form": "^7.54.2",
     "react-native": "0.76.7",
     "react-native-action-sheet": "^2.2.0",
-<<<<<<< HEAD
-    "react-native-mime-types": "^2.5.0",
-    "expo-secure-store": "~14.0.1",
-    "expo-apple-authentication": "~7.1.3",
-    "expo-splash-screen": "~0.29.22"
-=======
     "react-native-mime-types": "^2.5.0"
->>>>>>> e6a2d327
   },
   "devDependencies": {
     "@babel/core": "^7.20.0"
